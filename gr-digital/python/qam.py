#
# Copyright 2005,2006,2011 Free Software Foundation, Inc.
# 
# This file is part of GNU Radio
# 
# GNU Radio is free software; you can redistribute it and/or modify
# it under the terms of the GNU General Public License as published by
# the Free Software Foundation; either version 3, or (at your option)
# any later version.
# 
# GNU Radio is distributed in the hope that it will be useful,
# but WITHOUT ANY WARRANTY; without even the implied warranty of
# MERCHANTABILITY or FITNESS FOR A PARTICULAR PURPOSE.  See the
# GNU General Public License for more details.
# 
# You should have received a copy of the GNU General Public License
# along with GNU Radio; see the file COPYING.  If not, write to
# the Free Software Foundation, Inc., 51 Franklin Street,
# Boston, MA 02110-1301, USA.
# 

"""
QAM modulation and demodulation.
"""

from math import pi, sqrt, log

from gnuradio import gr
<<<<<<< HEAD
import modulation_utils2
=======
>>>>>>> 8b3c4ccf
from generic_mod_demod import generic_mod, generic_demod
from utils.gray_code import gray_code
from utils import mod_codes
import modulation_utils2

# Default number of points in constellation.
_def_constellation_points = 16
# Whether the quadrant bits are coded differentially.
_def_differential = True
# Whether gray coding is used.  If differential is True then gray
# coding is used within but not between each quadrant.
_def_mod_code = mod_codes.NO_CODE

def is_power_of_four(x):
    v = log(x)/log(4)
    return int(v) == v

def get_bit(x, n):
    """ Get the n'th bit of integer x (from little end)."""
    return (x&(0x01 << n)) >> n

def get_bits(x, n, k):
    """ Get the k bits of integer x starting at bit n(from little end)."""
    # Remove the n smallest bits
    v = x >> n 
    # Remove all bits bigger than n+k-1
    return v % pow(2, k)

def make_differential_constellation(m, gray_coded):
    """
    Create a constellation with m possible symbols where m must be
    a power of 4.

    Points are laid out in a square grid.

    Bits referring to the quadrant are differentilly encoded,
    remaining bits are gray coded.

    """
    sqrtm = pow(m, 0.5)
    if (not isinstance(m, int) or m < 4 or not is_power_of_four(m)):
        raise ValueError("m must be a power of 4 integer.")
    # Each symbol holds k bits.
    k = int(log(m) / log(2.0))
    # First create a constellation for one quadrant containing m/4 points.
    # The quadrant has 'side' points along each side of a quadrant.
    side = int(sqrtm/2)
    if gray_coded:
        # Number rows and columns using gray codes.
        gcs = gray_code(side)
        # Get inverse gray codes.
        i_gcs = dict([(v, key) for key, v in enumerate(gcs)])
    else:
        i_gcs = dict([(i, i) for i in range(0, side)])
    # The distance between points is found.
    step = 1/(side-0.5)

    gc_to_x = [(i_gcs[gc]+0.5)*step for gc in range(0, side)]

    # Takes the (x, y) location of the point with the quadrant along
    # with the quadrant number. (x, y) are integers referring to which
    # point within the quadrant it is.
    # A complex number representing this location of this point is returned.
    def get_c(gc_x, gc_y, quad):
        if quad == 0:
            return complex(gc_to_x[gc_x], gc_to_x[gc_y])
        if quad == 1:
            return complex(-gc_to_x[gc_y], gc_to_x[gc_x])
        if quad == 2:
            return complex(-gc_to_x[gc_x], -gc_to_x[gc_y])
        if quad == 3:
            return complex(gc_to_x[gc_y], -gc_to_x[gc_x])
        raise StandardError("Impossible!")

    # First two bits determine quadrant.
    # Next (k-2)/2 bits determine x position.
    # Following (k-2)/2 bits determine y position.
    # How x and y relate to real and imag depends on quadrant (see get_c function).
    const_map = []
    for i in range(m):
        y = get_bits(i, 0, (k-2)/2)
        x = get_bits(i, (k-2)/2, (k-2)/2)
        quad = get_bits(i, k-2, 2)
        const_map.append(get_c(x, y, quad))

    return const_map

def make_not_differential_constellation(m, gray_coded):
    side = int(pow(m, 0.5))
    if (not isinstance(m, int) or m < 4 or not is_power_of_four(m)):
        raise ValueError("m must be a power of 4 integer.")
    # Each symbol holds k bits.
    k = int(log(m) / log(2.0))
    if gray_coded:
        # Number rows and columns using gray codes.
        gcs = gray_code(side)
        # Get inverse gray codes.
        i_gcs = mod_codes.invert_code(gcs)
    else:
        i_gcs = range(0, side)
    # The distance between points is found.
    step = 2.0/(side-1)

    gc_to_x = [-1 + i_gcs[gc]*step for gc in range(0, side)]
    # First k/2 bits determine x position.
    # Following k/2 bits determine y position.
    const_map = []
    for i in range(m):
        y = gc_to_x[get_bits(i, 0, k/2)]
        x = gc_to_x[get_bits(i, k/2, k/2)]
        const_map.append(complex(x,y))
    return const_map

# /////////////////////////////////////////////////////////////////////////////
#                           QAM constellation
# /////////////////////////////////////////////////////////////////////////////

def qam_constellation(constellation_points=_def_constellation_points,
                      differential=_def_differential,
                      mod_code=_def_mod_code):
    """
    Creates a QAM constellation object.
    """
    if mod_code == mod_codes.GRAY_CODE:
        gray_coded = True
    elif mod_code == mod_codes.NO_CODE:
        gray_coded = False
    else:
        raise ValueError("Mod code is not implemented for QAM")
    if differential:
        points = make_differential_constellation(constellation_points, gray_coded)
    else:
        points = make_not_differential_constellation(constellation_points, gray_coded)
    side = int(sqrt(constellation_points))
    width = 2.0/(side-1)
    # No pre-diff code
    # Should add one so that we can gray-code the quadrant bits too.
    pre_diff_code = []
    constellation = gr.constellation_rect(points, pre_diff_code, 4, side, side, width, width)
    return constellation

# /////////////////////////////////////////////////////////////////////////////
#                           QAM modulator
# /////////////////////////////////////////////////////////////////////////////

class qam_mod(generic_mod):

    def __init__(self, constellation_points=_def_constellation_points,
                 differential=_def_differential,
                 mod_code=_def_mod_code,
                 *args, **kwargs):

        """
	Hierarchical block for RRC-filtered QAM modulation.

	The input is a byte stream (unsigned char) and the
	output is the complex modulated signal at baseband.

        See generic_mod block for list of parameters.
	"""

        constellation = qam_constellation(constellation_points, differential, mod_code)
        # We take care of the gray coding in the constellation generation so it doesn't 
        # need to be done in the block.
        super(qam_mod, self).__init__(constellation, differential=differential,
                                      *args, **kwargs)

# /////////////////////////////////////////////////////////////////////////////
#                           QAM demodulator
#
# /////////////////////////////////////////////////////////////////////////////

class qam_demod(generic_demod):

    def __init__(self, constellation_points=_def_constellation_points,
                 differential=_def_differential,
                 mod_code=_def_mod_code,
                 *args, **kwargs):

        """
	Hierarchical block for RRC-filtered QAM modulation.

	The input is a byte stream (unsigned char) and the
	output is the complex modulated signal at baseband.

        See generic_demod block for list of parameters.
        """
        constellation = qam_constellation(constellation_points, differential, mod_code)
        # We take care of the gray coding in the constellation generation so it doesn't 
        # need to be done in the block.
        super(qam_demod, self).__init__(constellation, differential=differential,
                                        *args, **kwargs)

#
# Add these to the mod/demod registry
#
modulation_utils2.add_type_1_mod('qam', qam_mod)
modulation_utils2.add_type_1_demod('qam', qam_demod)
modulation_utils2.add_type_1_constellation('qam', qam_constellation)<|MERGE_RESOLUTION|>--- conflicted
+++ resolved
@@ -26,10 +26,6 @@
 from math import pi, sqrt, log
 
 from gnuradio import gr
-<<<<<<< HEAD
-import modulation_utils2
-=======
->>>>>>> 8b3c4ccf
 from generic_mod_demod import generic_mod, generic_demod
 from utils.gray_code import gray_code
 from utils import mod_codes
