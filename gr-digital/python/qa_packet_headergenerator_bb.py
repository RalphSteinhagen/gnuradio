--- conflicted
+++ resolved
@@ -110,13 +110,8 @@
         tag3.value = pmt.from_long(4)
         src = blocks.vector_source_b(data, False, 1, (tag1, tag2, tag3))
         formatter_object = digital.packet_header_default(12, tagname)
-<<<<<<< HEAD
-        header = digital.packet_headergenerator_bb(formatter_object.formatter())
+        header = digital.packet_headergenerator_bb(formatter_object.formatter(), tagname)
         sink = blocks.vector_sink_b()
-=======
-        header = digital.packet_headergenerator_bb(formatter_object.formatter(), tagname)
-        sink = gr.vector_sink_b()
->>>>>>> 888c07f2
         self.tb.connect(src, header, sink)
         self.tb.run()
         expected_data = (
@@ -146,15 +141,9 @@
         src = blocks.vector_source_b(data, False, 1, (tag1, tag2, tag3))
         formatter_object = digital.packet_header_ofdm(occupied_carriers, 1, tagname)
         self.assertEqual(formatter_object.header_len(), 6)
-<<<<<<< HEAD
         self.assertEqual(pmt.symbol_to_string(formatter_object.len_tag_key()), tagname)
-        header = digital.packet_headergenerator_bb(formatter_object.formatter())
+        header = digital.packet_headergenerator_bb(formatter_object.formatter(), tagname)
         sink = blocks.vector_sink_b()
-=======
-        self.assertEqual(pmt.pmt_symbol_to_string(formatter_object.len_tag_key()), tagname)
-        header = digital.packet_headergenerator_bb(formatter_object.formatter(), tagname)
-        sink = gr.vector_sink_b()
->>>>>>> 888c07f2
         self.tb.connect(src, header, sink)
         self.tb.run()
         expected_data = (
