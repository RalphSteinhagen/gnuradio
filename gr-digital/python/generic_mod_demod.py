--- conflicted
+++ resolved
@@ -55,21 +55,12 @@
     """
     parser.add_option("-p", "--constellation-points", type="int", default=_def_constellation_points,
                       help="set the number of constellation points (must be a power of 2 for psk, power of 4 for QAM) [default=%default]")
-<<<<<<< HEAD
-    parser.add_option("", "--non-differential", action="store_true",
-                      dest="differential", default=False,
-                      help="do not use differential encoding [default=%default]")
-    parser.add_option("", "--differential", action="store_false",
-                      dest="differential", 
-                      help="use differential encoding [default=False]")
-=======
     parser.add_option("", "--non-differential", action="store_false",
                       dest="differential",
                       help="do not use differential encoding [default=False]")
     parser.add_option("", "--differential", action="store_true",
                       dest="differential", default=True,
                       help="use differential encoding [default=%default]")
->>>>>>> 3e8c3125
     parser.add_option("", "--mod-code", type="choice", choices=mod_codes.codes,
                       default=mod_codes.NO_CODE,
                       help="Select modulation code from: %s [default=%%default]"
@@ -121,11 +112,7 @@
         self._differential = differential
 
         if self._samples_per_symbol < 2:
-<<<<<<< HEAD
-            raise TypeError, ("sbp must be >= 2, is %d" % self._samples_per_symbol)
-=======
             raise TypeError, ("sbp must be >= 2, is %f" % self._samples_per_symbol)
->>>>>>> 3e8c3125
         
         arity = pow(2,self.bits_per_symbol())
         
