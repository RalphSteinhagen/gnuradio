#
# Copyright 2005,2006,2007,2009,2011 Free Software Foundation, Inc.
# 
# This file is part of GNU Radio
# 
# GNU Radio is free software; you can redistribute it and/or modify
# it under the terms of the GNU General Public License as published by
# the Free Software Foundation; either version 3, or (at your option)
# any later version.
# 
# GNU Radio is distributed in the hope that it will be useful,
# but WITHOUT ANY WARRANTY; without even the implied warranty of
# MERCHANTABILITY or FITNESS FOR A PARTICULAR PURPOSE.  See the
# GNU General Public License for more details.
# 
# You should have received a copy of the GNU General Public License
# along with GNU Radio; see the file COPYING.  If not, write to
# the Free Software Foundation, Inc., 51 Franklin Street,
# Boston, MA 02110-1301, USA.
# 

# See gnuradio-examples/python/digital for examples

"""
Generic modulation and demodulation.
"""

from gnuradio import gr
from modulation_utils import extract_kwargs_from_options_for_class
from utils import mod_codes
import digital_swig as digital
import math

# default values (used in __init__ and add_options)
_def_samples_per_symbol = 2
_def_excess_bw = 0.35
_def_verbose = False
_def_log = False

# Frequency correction
_def_freq_bw = 2*math.pi/100.0
# Symbol timing recovery 
_def_timing_bw = 2*math.pi/100.0
_def_timing_max_dev = 1.5
# Fine frequency / Phase correction
_def_phase_bw = 2*math.pi/100.0
# Number of points in constellation
_def_constellation_points = 16
# Whether differential coding is used.
_def_differential = False

def add_common_options(parser):
    """
    Sets options common to both modulator and demodulator.
    """
    parser.add_option("-p", "--constellation-points", type="int", default=_def_constellation_points,
                      help="set the number of constellation points (must be a power of 2 for psk, power of 4 for QAM) [default=%default]")
    parser.add_option("", "--non-differential", action="store_false",
                      dest="differential",
                      help="do not use differential encoding [default=False]")
    parser.add_option("", "--differential", action="store_true",
                      dest="differential", default=True,
                      help="use differential encoding [default=%default]")
    parser.add_option("", "--mod-code", type="choice", choices=mod_codes.codes,
                      default=mod_codes.NO_CODE,
                      help="Select modulation code from: %s [default=%%default]"
                            % (', '.join(mod_codes.codes),))
    parser.add_option("", "--excess-bw", type="float", default=_def_excess_bw,
                      help="set RRC excess bandwith factor [default=%default]")
    

# /////////////////////////////////////////////////////////////////////////////
#                             Generic modulator
# /////////////////////////////////////////////////////////////////////////////

class generic_mod(gr.hier_block2):

    def __init__(self, constellation,
                 differential=_def_differential,
                 samples_per_symbol=_def_samples_per_symbol,
                 pre_diff_code=True,
                 excess_bw=_def_excess_bw,
                 verbose=_def_verbose,
                 log=_def_log):
        """
	Hierarchical block for RRC-filtered differential generic modulation.

	The input is a byte stream (unsigned char) and the
	output is the complex modulated signal at baseband.
        
	@param constellation: determines the modulation type
	@type constellation: gnuradio.digital.gr_constellation
	@param samples_per_symbol: samples per baud >= 2
	@type samples_per_symbol: float
	@param differential: whether to use differential encoding
	@type differential: boolean
	@param pre_diff_code: whether to use apply a pre-differential mapping
	@type pre_diff_code: boolean
	@param excess_bw: Root-raised cosine filter excess bandwidth
	@type excess_bw: float
        @param verbose: Print information about modulator?
        @type verbose: bool
        @param log: Log modulation data to files?
        @type log: bool
	"""

	gr.hier_block2.__init__(self, "generic_mod",
				gr.io_signature(1, 1, gr.sizeof_char),       # Input signature
				gr.io_signature(1, 1, gr.sizeof_gr_complex)) # Output signature

        self._constellation = constellation.base()
        self._samples_per_symbol = samples_per_symbol
        self._excess_bw = excess_bw
        self._differential = differential
        # Only apply a predifferential coding if the constellation also supports it.
        self.pre_diff_code = pre_diff_code and self._constellation.apply_pre_diff_code()

        if self._samples_per_symbol < 2:
            raise TypeError, ("sbp must be >= 2, is %f" % self._samples_per_symbol)
        
        arity = pow(2,self.bits_per_symbol())
        
        # turn bytes into k-bit vectors
        self.bytes2chunks = \
          gr.packed_to_unpacked_bb(self.bits_per_symbol(), gr.GR_MSB_FIRST)

<<<<<<< HEAD
        if gray_coded == True:
=======
        if self.pre_diff_code:
>>>>>>> 88101020
            self.symbol_mapper = digital.map_bb(self._constellation.pre_diff_code())

        if differential:
            self.diffenc = digital.diff_encoder_bb(arity)

        self.chunks2symbols = digital.chunks_to_symbols_bc(self._constellation.points())

        # pulse shaping filter
        nfilts = 32
        ntaps = nfilts * 11 * int(self._samples_per_symbol)    # make nfilts filters of ntaps each
        self.rrc_taps = gr.firdes.root_raised_cosine(
            nfilts,          # gain
            nfilts,          # sampling rate based on 32 filters in resampler
            1.0,             # symbol rate
            self._excess_bw, # excess bandwidth (roll-off factor)
            ntaps)
        self.rrc_filter = gr.pfb_arb_resampler_ccf(self._samples_per_symbol,
                                                   self.rrc_taps)

	# Connect
        blocks = [self, self.bytes2chunks]
        if self.pre_diff_code:
            blocks.append(self.symbol_mapper)
        if differential:
            blocks.append(self.diffenc)
        blocks += [self.chunks2symbols, self.rrc_filter, self]
        self.connect(*blocks)

        if verbose:
            self._print_verbage()
            
        if log:
            self._setup_logging()
            

    def samples_per_symbol(self):
        return self._samples_per_symbol

    def bits_per_symbol(self):   # static method that's also callable on an instance
        return self._constellation.bits_per_symbol()

    def add_options(parser):
        """
        Adds generic modulation options to the standard parser
        """
        add_common_options(parser)
    add_options=staticmethod(add_options)

    def extract_kwargs_from_options(cls, options):
        """
        Given command line options, create dictionary suitable for passing to __init__
        """
        return extract_kwargs_from_options_for_class(cls, options)
    extract_kwargs_from_options=classmethod(extract_kwargs_from_options)


    def _print_verbage(self):
        print "\nModulator:"
        print "bits per symbol:     %d" % self.bits_per_symbol()
        print "RRC roll-off factor: %.2f" % self._excess_bw

    def _setup_logging(self):
        print "Modulation logging turned on."
        self.connect(self.bytes2chunks,
                     gr.file_sink(gr.sizeof_char, "tx_bytes2chunks.8b"))
        if self.pre_diff_code:
            self.connect(self.symbol_mapper,
                         gr.file_sink(gr.sizeof_char, "tx_symbol_mapper.8b"))
        if self._differential:
            self.connect(self.diffenc,
                         gr.file_sink(gr.sizeof_char, "tx_diffenc.8b"))
        self.connect(self.chunks2symbols,
                     gr.file_sink(gr.sizeof_gr_complex, "tx_chunks2symbols.32fc"))
        self.connect(self.rrc_filter,
                     gr.file_sink(gr.sizeof_gr_complex, "tx_rrc_filter.32fc"))
              

# /////////////////////////////////////////////////////////////////////////////
#                             Generic demodulator
#
#      Differentially coherent detection of differentially encoded generically
#      modulated signal.
# /////////////////////////////////////////////////////////////////////////////

class generic_demod(gr.hier_block2):

    def __init__(self, constellation,
                 differential=_def_differential,
                 samples_per_symbol=_def_samples_per_symbol,
                 pre_diff_code=True,
                 excess_bw=_def_excess_bw,
                 freq_bw=_def_freq_bw,
                 timing_bw=_def_timing_bw,
                 phase_bw=_def_phase_bw,
                 verbose=_def_verbose,
                 log=_def_log):
        """
	Hierarchical block for RRC-filtered differential generic demodulation.

	The input is the complex modulated signal at baseband.
	The output is a stream of bits packed 1 bit per byte (LSB)

	@param constellation: determines the modulation type
	@type constellation: gnuradio.digital.gr_constellation
	@param samples_per_symbol: samples per symbol >= 2
	@type samples_per_symbol: float
	@param differential: whether to use differential encoding
	@type differential: boolean
	@param pre_diff_code: whether to use apply a pre-differential mapping
	@type pre_diff_code: boolean
	@param excess_bw: Root-raised cosine filter excess bandwidth
	@type excess_bw: float
        @param freq_bw: loop filter lock-in bandwidth
        @type freq_bw: float
        @param timing_bw: timing recovery loop lock-in bandwidth
        @type timing_bw: float
        @param phase_bw: phase recovery loop bandwidth
        @type phase_bw: float
        @param verbose: Print information about modulator?
        @type verbose: bool
        @param debug: Print modualtion data to files?
        @type debug: bool
	"""
        
	gr.hier_block2.__init__(self, "generic_demod",
				gr.io_signature(1, 1, gr.sizeof_gr_complex), # Input signature
				gr.io_signature(1, 1, gr.sizeof_char))       # Output signature
				
        self._constellation = constellation.base()
        self._samples_per_symbol = samples_per_symbol
        self._excess_bw = excess_bw
        self._phase_bw = phase_bw
        self._freq_bw = freq_bw
        self._timing_bw = timing_bw
        self._timing_max_dev= _def_timing_max_dev
        self._differential = differential

        if self._samples_per_symbol < 2:
            raise TypeError, ("sbp must be >= 2, is %d" % self._samples_per_symbol)

        # Only apply a predifferential coding if the constellation also supports it.
        self.pre_diff_code = pre_diff_code and self._constellation.apply_pre_diff_code()

        arity = pow(2,self.bits_per_symbol())

        nfilts = 32
        ntaps = 11 * int(self._samples_per_symbol*nfilts)

        # Automatic gain control
        self.agc = gr.agc2_cc(0.6e-1, 1e-3, 1, 1, 100)

        # Frequency correction
        fll_ntaps = 55
        self.freq_recov = digital.fll_band_edge_cc(self._samples_per_symbol, self._excess_bw,
                                                   fll_ntaps, self._freq_bw)

        # symbol timing recovery with RRC data filter
        taps = gr.firdes.root_raised_cosine(nfilts, nfilts*self._samples_per_symbol,
                                            1.0, self._excess_bw, ntaps)
        self.time_recov = digital.pfb_clock_sync_ccf(self._samples_per_symbol,
                                                     self._timing_bw, taps,
                                                     nfilts, nfilts//2, self._timing_max_dev)

        fmin = -0.25
        fmax = 0.25
        self.receiver = digital.constellation_receiver_cb(
            self._constellation, self._phase_bw,
            fmin, fmax)

        # Do differential decoding based on phase change of symbols
        if differential:
            self.diffdec = digital.diff_decoder_bb(arity)

<<<<<<< HEAD
        if gray_coded:
=======
        if self.pre_diff_code:
>>>>>>> 88101020
            self.symbol_mapper = digital.map_bb(
                mod_codes.invert_code(self._constellation.pre_diff_code()))

        # unpack the k bit vector into a stream of bits
        self.unpack = gr.unpack_k_bits_bb(self.bits_per_symbol())

        if verbose:
            self._print_verbage()

        if log:
            self._setup_logging()
        
        # Connect and Initialize base class
        blocks = [self, self.agc, self.freq_recov,
                  self.time_recov, self.receiver]
        if differential:
            blocks.append(self.diffdec)
        if self.pre_diff_code:
            blocks.append(self.symbol_mapper)
        blocks += [self.unpack, self]
        self.connect(*blocks)

    def samples_per_symbol(self):
        return self._samples_per_symbol

    def bits_per_symbol(self):   # staticmethod that's also callable on an instance
        return self._constellation.bits_per_symbol()

    def _print_verbage(self):
        print "\nDemodulator:"
        print "bits per symbol:     %d"   % self.bits_per_symbol()
        print "RRC roll-off factor: %.2f" % self._excess_bw
        print "FLL bandwidth:       %.2e" % self._freq_bw
        print "Timing bandwidth:    %.2e" % self._timing_bw
        print "Phase bandwidth:     %.2e" % self._phase_bw

    def _setup_logging(self):
        print "Modulation logging turned on."
        self.connect(self.agc,
                     gr.file_sink(gr.sizeof_gr_complex, "rx_agc.32fc"))
        self.connect((self.freq_recov, 0),
                     gr.file_sink(gr.sizeof_gr_complex, "rx_freq_recov.32fc"))
        self.connect((self.freq_recov, 1),
                     gr.file_sink(gr.sizeof_float, "rx_freq_recov_freq.32f"))
        self.connect((self.freq_recov, 2),
                     gr.file_sink(gr.sizeof_float, "rx_freq_recov_phase.32f"))
        self.connect((self.freq_recov, 3),
                     gr.file_sink(gr.sizeof_float, "rx_freq_recov_error.32f"))
        self.connect((self.time_recov, 0),
                     gr.file_sink(gr.sizeof_gr_complex, "rx_time_recov.32fc"))
        self.connect((self.time_recov, 1),
                     gr.file_sink(gr.sizeof_float, "rx_time_recov_error.32f"))
        self.connect((self.time_recov, 2),
                     gr.file_sink(gr.sizeof_float, "rx_time_recov_rate.32f"))
        self.connect((self.time_recov, 3),
                     gr.file_sink(gr.sizeof_float, "rx_time_recov_phase.32f"))
        self.connect((self.receiver, 0),
                     gr.file_sink(gr.sizeof_char, "rx_receiver.8b"))
        self.connect((self.receiver, 1),
                     gr.file_sink(gr.sizeof_float, "rx_receiver_error.32f"))
        self.connect((self.receiver, 2),
                     gr.file_sink(gr.sizeof_float, "rx_receiver_phase.32f"))
        self.connect((self.receiver, 3),
                     gr.file_sink(gr.sizeof_float, "rx_receiver_freq.32f"))
        if self._differential:
            self.connect(self.diffdec,
                         gr.file_sink(gr.sizeof_char, "rx_diffdec.8b"))
        if self.pre_diff_code:
            self.connect(self.symbol_mapper,
                         gr.file_sink(gr.sizeof_char, "rx_symbol_mapper.8b"))
        self.connect(self.unpack,
                     gr.file_sink(gr.sizeof_char, "rx_unpack.8b"))
        
    def add_options(parser):
        """
        Adds generic demodulation options to the standard parser
        """
        # Add options shared with modulator.
        add_common_options(parser)
        # Add options specific to demodulator.
        parser.add_option("", "--freq-bw", type="float", default=_def_freq_bw,
                          help="set frequency lock loop lock-in bandwidth [default=%default]")
        parser.add_option("", "--phase-bw", type="float", default=_def_phase_bw,
                          help="set phase tracking loop lock-in bandwidth [default=%default]")
        parser.add_option("", "--timing-bw", type="float", default=_def_timing_bw,
                          help="set timing symbol sync loop gain lock-in bandwidth [default=%default]")
    add_options=staticmethod(add_options)
    
    def extract_kwargs_from_options(cls, options):
        """
        Given command line options, create dictionary suitable for passing to __init__
        """
        return extract_kwargs_from_options_for_class(cls, options)
    extract_kwargs_from_options=classmethod(extract_kwargs_from_options)
<|MERGE_RESOLUTION|>--- conflicted
+++ resolved
@@ -124,11 +124,7 @@
         self.bytes2chunks = \
           gr.packed_to_unpacked_bb(self.bits_per_symbol(), gr.GR_MSB_FIRST)
 
-<<<<<<< HEAD
-        if gray_coded == True:
-=======
-        if self.pre_diff_code:
->>>>>>> 88101020
+        if self.pre_diff_code:
             self.symbol_mapper = digital.map_bb(self._constellation.pre_diff_code())
 
         if differential:
@@ -302,11 +298,7 @@
         if differential:
             self.diffdec = digital.diff_decoder_bb(arity)
 
-<<<<<<< HEAD
-        if gray_coded:
-=======
-        if self.pre_diff_code:
->>>>>>> 88101020
+        if self.pre_diff_code:
             self.symbol_mapper = digital.map_bb(
                 mod_codes.invert_code(self._constellation.pre_diff_code()))
 
