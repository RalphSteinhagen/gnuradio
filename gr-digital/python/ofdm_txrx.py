#
# Copyright 2005-2007,2013 Free Software Foundation, Inc.
# 
# This file is part of GNU Radio
# 
# GNU Radio is free software; you can redistribute it and/or modify
# it under the terms of the GNU General Public License as published by
# the Free Software Foundation; either version 3, or (at your option)
# any later version.
# 
# GNU Radio is distributed in the hope that it will be useful,
# but WITHOUT ANY WARRANTY; without even the implied warranty of
# MERCHANTABILITY or FITNESS FOR A PARTICULAR PURPOSE.  See the
# GNU General Public License for more details.
# 
# You should have received a copy of the GNU General Public License
# along with GNU Radio; see the file COPYING.  If not, write to
# the Free Software Foundation, Inc., 51 Franklin Street,
# Boston, MA 02110-1301, USA.
# 
"""
OFDM Transmitter / Receiver hier blocks.

For simple configurations, no need to connect all the relevant OFDM blocks
to form an OFDM Tx/Rx--simply use these.
"""

import numpy
from gnuradio import gr
import digital_swig as digital
from utils import tagged_streams

try:
    # This will work when feature #505 is added.
    from gnuradio import fft
    from gnuradio import blocks
    from gnuradio import analog
except ImportError:
    # Until then this will work.
    import fft_swig as fft
    import blocks_swig as blocks
    import analog_swig as analog

_def_fft_len = 64
_def_cp_len = 16
_def_frame_length_tag_key = "frame_length"
_def_packet_length_tag_key = "frame_length"
_def_packet_num_tag_key = ""
_def_occupied_carriers=(range(1, 27) + range(38, 64),)
_def_pilot_carriers=((0,),)
_def_pilot_symbols=((100,),)
_seq_seed = 42

def _make_sync_word(fft_len, occupied_carriers, constellation):
    """ Makes a random sync sequence """
    occupied_carriers = list(occupied_carriers[0])
    occupied_carriers = [occupied_carriers[x] + fft_len if occupied_carriers[x] < 0 else occupied_carriers[x] for x in range(len(occupied_carriers))]
    numpy.random.seed(_seq_seed)
    sync_sequence = [constellation.map_to_points_v(numpy.random.randint(constellation.arity()))[0] * numpy.sqrt(2) if x in occupied_carriers and x % 3 else 0 for x in range(fft_len)]
    return sync_sequence

def _get_constellation(bps):
    """ Returns a modulator block for a given number of bits per symbol """
    constellation = {
            1: digital.constellation_bpsk(),
            2: digital.constellation_qpsk(),
            3: digital.constellation_8psk()
    }
    try:
        return constellation[bps]
    except KeyError:
        print 'Modulation not supported.'
        exit(1)

class ofdm_tx(gr.hier_block2):
    """
    Hierarchical block for OFDM modulation.

    The input is a byte stream (unsigned char) and the
    output is the complex modulated signal at baseband.

    Args:
    fft_len: The length of FFT (integer).
    cp_len: The length of cyclic prefix (integer).
    occupied_carriers: ??
    pilot_carriers: ??
    pilot_symbols: ?? 
    length_tag_key: The name of the tag giving packet length.
    """
    def __init__(self, fft_len=_def_fft_len, cp_len=_def_cp_len,
                 frame_length_tag_key=_def_frame_length_tag_key,
                 occupied_carriers=_def_occupied_carriers,
                 pilot_carriers=_def_pilot_carriers,
                 pilot_symbols=_def_pilot_symbols,
                 bps_header=1,
                 bps_payload=1,
                 sync_word1=None,
                 sync_word2=None,
                 rolloff=0
                 ):
        gr.hier_block2.__init__(self, "ofdm_tx",
                    gr.io_signature(1, 1, gr.sizeof_char),
                    gr.io_signature(1, 1, gr.sizeof_gr_complex))
        self.fft_len           = fft_len
        self.cp_len            = cp_len
        self.frame_length_tag_key    = frame_length_tag_key
        self.occupied_carriers = occupied_carriers
        self.pilot_carriers    = pilot_carriers
        self.pilot_symbols     = pilot_symbols
        self.bps_header        = bps_header
        self.bps_payload       = bps_payload
        n_sync_words = 1
        header_constellation  = _get_constellation(bps_header)
        header_mod = digital.chunks_to_symbols_bc(header_constellation.points())
        self.sync_word1 = sync_word1
        if sync_word1 is None:
            self.sync_word1 = _make_sync_word(fft_len, occupied_carriers, header_constellation)
        else:
            if len(sync_word1) != self.fft_len:
                raise ValueError("Length of sync sequence(s) must be FFT length.")
        self.sync_words = [sync_word1,]
        self.sync_word2 = ()
        if sync_word2 is not None:
            if len(sync_word2) != fft_len:
                raise ValueError("Length of sync sequence(s) must be FFT length.")
            self.sync_word2 = sync_word2
            n_sync_words = 2
            self.sync_words.append(self.sync_word2)
        crc = digital.crc32_bb(False, self.frame_length_tag_key)
        formatter_object = digital.packet_header_ofdm(
<<<<<<< HEAD
            occupied_carriers, 1, self.frame_length_tag_key, self.frame_length_tag_key, "",
            bps_header
=======
            occupied_carriers=occupied_carriers, n_syms=1,
            bits_per_sym=self.bps_header
>>>>>>> 888c07f2
        )
        header_gen = digital.packet_headergenerator_bb(formatter_object.base(), self.frame_length_tag_key)
        header_payload_mux = blocks.tagged_stream_mux(gr.sizeof_gr_complex*1, self.frame_length_tag_key)
        self.connect(self, crc, header_gen, header_mod, (header_payload_mux, 0))
        payload_constellation = _get_constellation(bps_payload)
        payload_mod = digital.chunks_to_symbols_bc(payload_constellation.points())
        self.connect(
            crc,
            blocks.repack_bits_bb(8, bps_payload, frame_length_tag_key),
            payload_mod,
            (header_payload_mux, 1)
        )
        allocator = digital.ofdm_carrier_allocator_cvc(
            self.fft_len,
            occupied_carriers=self.occupied_carriers,
            pilot_carriers=self.pilot_carriers,
            pilot_symbols=self.pilot_symbols,
            sync_words=self.sync_words,
            len_tag_key=self.frame_length_tag_key
        )
        ffter = fft.fft_vcc(self.fft_len, False, (), True)
        cyclic_prefixer = digital.ofdm_cyclic_prefixer(
            self.fft_len,
            self.fft_len+self.cp_len,
            rolloff,
            self.frame_length_tag_key
        )
        self.connect(header_payload_mux, allocator, ffter, cyclic_prefixer, self)


class ofdm_rx(gr.hier_block2):
    """
    Hierarchical block for OFDM demodulation.

    The input is a byte stream (unsigned char) and the
    output is the complex modulated signal at baseband.

    Args:
    fft_len: The length of FFT (integer).
    cp_len: The length of cyclic prefix (integer).
    occupied_carriers: ??
    pilot_carriers: ??
    pilot_symbols: ?? 
    length_tag_key: The name of the tag giving packet length.
    """
    def __init__(self, fft_len=_def_fft_len, cp_len=_def_cp_len,
                 frame_length_tag_key=_def_frame_length_tag_key,
                 packet_length_tag_key=_def_packet_length_tag_key,
                 packet_num_tag_key=_def_packet_num_tag_key,
                 occupied_carriers=_def_occupied_carriers,
                 pilot_carriers=_def_pilot_carriers,
                 pilot_symbols=_def_pilot_symbols,
                 bps_header=1,
                 bps_payload=1,
                 sync_word1=None,
                 sync_word2=None
                 ):
        gr.hier_block2.__init__(self, "ofdm_rx",
                    gr.io_signature(1, 1, gr.sizeof_gr_complex),
                    gr.io_signature(1, 1, gr.sizeof_char))
        self.fft_len           = fft_len
        self.cp_len            = cp_len
        self.frame_length_tag_key    = frame_length_tag_key
        self.packet_length_tag_key   = packet_length_tag_key
        self.occupied_carriers = occupied_carriers
        self.bps_header        = bps_header
        self.bps_payload       = bps_payload
        n_sync_words = 1
        header_constellation  = _get_constellation(bps_header)
        if sync_word1 is None:
            self.sync_word1 = _make_sync_word(fft_len, occupied_carriers, header_constellation)
        else:
            if len(sync_word1) != self.fft_len:
                raise ValueError("Length of sync sequence(s) must be FFT length.")
            self.sync_word1 = sync_word1
        self.sync_word2 = ()
        if sync_word2 is not None:
            if len(sync_word2) != fft_len:
                raise ValueError("Length of sync sequence(s) must be FFT length.")
            self.sync_word2 = sync_word2
            n_sync_words = 2
        else:
            sync_word2 = ()
        # Receiver path
        sync_detect = digital.ofdm_sync_sc_cfb(fft_len, cp_len)
        oscillator = analog.frequency_modulator_fc(-2.0 / fft_len)
        delay = gr.delay(gr.sizeof_gr_complex, fft_len+cp_len)
        mixer = gr.multiply_cc()
        hpd = digital.header_payload_demux(n_sync_words, fft_len, cp_len,
                frame_length_tag_key, "", True)
        self.connect(self, sync_detect)
        self.connect((sync_detect, 0), oscillator, (mixer, 0))
        self.connect(self, delay, (mixer, 1))
        self.connect(mixer, (hpd, 0))
        self.connect((sync_detect, 1), (hpd, 1))
        # Header demodulation
        header_fft = fft.fft_vcc(self.fft_len, True, (), True)
        chanest = digital.ofdm_chanest_vcvc(self.sync_word1, self.sync_word2, 1)
        header_equalizer = digital.ofdm_equalizer_simpledfe(
                fft_len, header_constellation.base(),
                occupied_carriers, pilot_carriers, pilot_symbols
        )
        header_eq = digital.ofdm_frame_equalizer_vcvc(header_equalizer.base(), frame_length_tag_key, True)
        header_serializer = digital.ofdm_serializer_vcc(fft_len, occupied_carriers)
        header_constellation = _get_constellation(bps_header)
        header_demod = digital.constellation_decoder_cb(header_constellation.base())
        header_formatter = digital.packet_header_ofdm(
                occupied_carriers, 1,
                packet_length_tag_key,
                frame_length_tag_key,
                packet_num_tag_key,
                bps_header
        )
        header_parser = digital.packet_headerparser_b(header_formatter.formatter())
        self.connect((hpd, 0), header_fft, chanest, header_eq, header_serializer, header_demod, header_parser)
        self.msg_connect(header_parser, "header_data", hpd, "header_data")
        # Payload demodulation
        payload_fft = fft.fft_vcc(self.fft_len, True, (), True)
        payload_equalizer = digital.ofdm_equalizer_simpledfe(
                fft_len, header_constellation.base(),
                occupied_carriers, pilot_carriers, pilot_symbols, 1
        )
        payload_eq = digital.ofdm_frame_equalizer_vcvc(payload_equalizer.base(), frame_length_tag_key)
        payload_serializer = digital.ofdm_serializer_vcc(fft_len, occupied_carriers)
        payload_constellation = _get_constellation(bps_payload)
        payload_demod = digital.constellation_decoder_cb(payload_constellation.base())
        bit_packer = blocks.repack_bits_bb(bps_payload, 8, packet_length_tag_key, True)
        self.connect((hpd, 1), payload_fft, payload_eq, payload_serializer, payload_demod, bit_packer, self)
<|MERGE_RESOLUTION|>--- conflicted
+++ resolved
@@ -128,13 +128,8 @@
             self.sync_words.append(self.sync_word2)
         crc = digital.crc32_bb(False, self.frame_length_tag_key)
         formatter_object = digital.packet_header_ofdm(
-<<<<<<< HEAD
-            occupied_carriers, 1, self.frame_length_tag_key, self.frame_length_tag_key, "",
-            bps_header
-=======
             occupied_carriers=occupied_carriers, n_syms=1,
             bits_per_sym=self.bps_header
->>>>>>> 888c07f2
         )
         header_gen = digital.packet_headergenerator_bb(formatter_object.base(), self.frame_length_tag_key)
         header_payload_mux = blocks.tagged_stream_mux(gr.sizeof_gr_complex*1, self.frame_length_tag_key)
