# Copyright 2011-212 Free Software Foundation, Inc.
#
# This file is part of GNU Radio
#
# GNU Radio is free software; you can redistribute it and/or modify
# it under the terms of the GNU General Public License as published by
# the Free Software Foundation; either version 3, or (at your option)
# any later version.
#
# GNU Radio is distributed in the hope that it will be useful,
# but WITHOUT ANY WARRANTY; without even the implied warranty of
# MERCHANTABILITY or FITNESS FOR A PARTICULAR PURPOSE.  See the
# GNU General Public License for more details.
#
# You should have received a copy of the GNU General Public License
# along with GNU Radio; see the file COPYING.  If not, write to
# the Free Software Foundation, Inc., 51 Franklin Street,
# Boston, MA 02110-1301, USA.

########################################################################
# Setup python install
########################################################################
include(GrPython)

GR_PYTHON_INSTALL(
    FILES
    __init__.py
    bpsk.py
    cpm.py
    crc.py
    fftshift.py
    generic_mod_demod.py
    gmsk.py
    gfsk.py
    modulation_utils.py
    ofdm.py
    ofdm_packet_utils.py
    ofdm_receiver.py
    ofdm_sync_fixed.py
    ofdm_sync_ml.py
    ofdm_sync_pnac.py
    ofdm_sync_pn.py
    ofdm_txrx.py
    packet_utils.py
    pkt.py
    psk.py
    qam.py
    qamlike.py
    qpsk.py
    DESTINATION ${GR_PYTHON_DIR}/gnuradio/digital
    COMPONENT "digital_python"
)

GR_PYTHON_INSTALL(
    FILES
    utils/__init__.py
    utils/gray_code.py
    utils/mod_codes.py
    utils/alignment.py
    utils/tagged_streams.py
    DESTINATION ${GR_PYTHON_DIR}/gnuradio/digital/utils
    COMPONENT "digital_python"
)

########################################################################
# Handle the unit tests
########################################################################
if(ENABLE_TESTING)

list(APPEND GR_TEST_PYTHON_DIRS
    ${CMAKE_BINARY_DIR}/gr-digital/python
    ${CMAKE_BINARY_DIR}/gr-digital/swig
<<<<<<< HEAD
    ${CMAKE_BINARY_DIR}/gr-filter/python
    ${CMAKE_BINARY_DIR}/gr-filter/swig
    ${CMAKE_BINARY_DIR}/gr-analog/python
    ${CMAKE_BINARY_DIR}/gr-analog/swig
    ${CMAKE_BINARY_DIR}/gr-blocks/python
    ${CMAKE_BINARY_DIR}/gr-blocks/swig
=======
    ${CMAKE_BINARY_DIR}/gr-fft/python
    ${CMAKE_BINARY_DIR}/gr-fft/swig
    ${CMAKE_BINARY_DIR}/gr-blocks/python
    ${CMAKE_BINARY_DIR}/gr-blocks/swig
    ${CMAKE_BINARY_DIR}/gr-analog/python
    ${CMAKE_BINARY_DIR}/gr-analog/swig
>>>>>>> 27990ca9
)
list(APPEND GR_TEST_TARGET_DEPS gnuradio-digital gnuradio-filter gnuradio-fft gnuradio-analog)

include(GrTest)
file(GLOB py_qa_test_files "qa_*.py")
foreach(py_qa_test_file ${py_qa_test_files})
    get_filename_component(py_qa_test_name ${py_qa_test_file} NAME_WE)
    GR_ADD_TEST(${py_qa_test_name} ${PYTHON_EXECUTABLE} ${PYTHON_DASH_B} ${py_qa_test_file})
endforeach(py_qa_test_file)
endif(ENABLE_TESTING)<|MERGE_RESOLUTION|>--- conflicted
+++ resolved
@@ -70,23 +70,16 @@
 list(APPEND GR_TEST_PYTHON_DIRS
     ${CMAKE_BINARY_DIR}/gr-digital/python
     ${CMAKE_BINARY_DIR}/gr-digital/swig
-<<<<<<< HEAD
     ${CMAKE_BINARY_DIR}/gr-filter/python
     ${CMAKE_BINARY_DIR}/gr-filter/swig
     ${CMAKE_BINARY_DIR}/gr-analog/python
     ${CMAKE_BINARY_DIR}/gr-analog/swig
     ${CMAKE_BINARY_DIR}/gr-blocks/python
     ${CMAKE_BINARY_DIR}/gr-blocks/swig
-=======
     ${CMAKE_BINARY_DIR}/gr-fft/python
     ${CMAKE_BINARY_DIR}/gr-fft/swig
-    ${CMAKE_BINARY_DIR}/gr-blocks/python
-    ${CMAKE_BINARY_DIR}/gr-blocks/swig
-    ${CMAKE_BINARY_DIR}/gr-analog/python
-    ${CMAKE_BINARY_DIR}/gr-analog/swig
->>>>>>> 27990ca9
 )
-list(APPEND GR_TEST_TARGET_DEPS gnuradio-digital gnuradio-filter gnuradio-fft gnuradio-analog)
+list(APPEND GR_TEST_TARGET_DEPS gnuradio-digital gnuradio-filter gnuradio-fft gnuradio-analog gnuradio-blocks)
 
 include(GrTest)
 file(GLOB py_qa_test_files "qa_*.py")
