--- conflicted
+++ resolved
@@ -48,16 +48,11 @@
                 0, 0, 1, 0, 0, 0, 0, 0, 0, 0, 0, 0,  0, 1, 0, 0, 0, 0, 0, 0, 0, 0, 0, 0, 0, 0, 0, 0,  1, 0, 0, 0
         )
         packet_len_tagname = "packet_len"
-
-<<<<<<< HEAD
-        src = blocks.vector_source_b(encoded_headers)
-=======
         random_tag = gr.gr_tag_t()
         random_tag.offset = 5
-        random_tag.key = pmt.pmt_string_to_symbol("foo")
-        random_tag.value = pmt.pmt_from_long(42)
-        src = gr.vector_source_b(encoded_headers, tags=(random_tag,))
->>>>>>> 7be24afb
+        random_tag.key = pmt.string_to_symbol("foo")
+        random_tag.value = pmt.from_long(42)
+        src = blocks.vector_source_b(encoded_headers, tags=(random_tag,))
         parser = digital.packet_headerparser_b(32, packet_len_tagname)
         sink = blocks.message_debug()
         self.tb.connect(src, parser)
@@ -132,6 +127,7 @@
         self.assertEqual(sink.num_messages(), 2)
         msg1 = pmt.to_python(sink.get_message(0))
         msg2 = pmt.to_python(sink.get_message(1))
+        # Multiply with 4 because unpacked bytes have only two bits
         self.assertEqual(msg1, {'packet_len': 193*4, 'frame_len': 25, 'packet_num': 0})
         self.assertEqual(msg2, {'packet_len': 8*4, 'frame_len': 1, 'packet_num': 1})
 
