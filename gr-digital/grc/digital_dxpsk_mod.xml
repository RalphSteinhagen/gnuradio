--- conflicted
+++ resolved
@@ -63,19 +63,6 @@
 		<type>real</type>
 	</param>
 	<param>
-<<<<<<< HEAD
-	  <name>Gray Code</name>
-	  <key>mod_code</key>
-	  <type>enum</type>
-	  <option>
-		<name>Yes</name>
-		<key>"gray"</key>
-	  </option>
-	  <option>
-		<name>No</name>
-		<key>"none"</key>
-	  </option>
-=======
 		<name>Gray Code</name>
 		<key>mod_code</key>
 		<value>"gray"</value>
@@ -88,7 +75,6 @@
 			<name>No</name>
 			<key>"none"</key>
 		</option>
->>>>>>> d4843d2c
 	</param>
 	<param>
 		<name>Verbose</name>
