/* -*- c++ -*- */
/* Copyright 2012 Free Software Foundation, Inc.
 * 
 * This file is part of GNU Radio
 * 
 * GNU Radio is free software; you can redistribute it and/or modify
 * it under the terms of the GNU General Public License as published by
 * the Free Software Foundation; either version 3, or (at your option)
 * any later version.
 * 
 * GNU Radio is distributed in the hope that it will be useful,
 * but WITHOUT ANY WARRANTY; without even the implied warranty of
 * MERCHANTABILITY or FITNESS FOR A PARTICULAR PURPOSE.  See the
 * GNU General Public License for more details.
 * 
 * You should have received a copy of the GNU General Public License
 * along with GNU Radio; see the file COPYING.  If not, write to
 * the Free Software Foundation, Inc., 51 Franklin Street,
 * Boston, MA 02110-1301, USA.
 */

#ifdef HAVE_CONFIG_H
#include "config.h"
#endif

#include <digital/packet_header_ofdm.h>

namespace gr {
  namespace digital {

    int _get_header_len_from_occupied_carriers(const std::vector<std::vector<int> > &occupied_carriers, int n_syms)
    {
      int header_len = 0;
      for (int i = 0; i < n_syms; i++) {
	header_len += occupied_carriers[i].size();
      }

      return header_len;
    }

    packet_header_ofdm::sptr
    packet_header_ofdm::make(
		      const std::vector<std::vector<int> > &occupied_carriers,
		      int n_syms,
		      const std::string &len_tag_key,
		      const std::string &frame_len_tag_key,
		      const std::string &num_tag_key,
		      int bits_per_header_sym,
		      int bits_per_payload_sym)
    {
      return packet_header_ofdm::sptr(
	  new packet_header_ofdm(
	    occupied_carriers, n_syms, len_tag_key, frame_len_tag_key, num_tag_key, bits_per_header_sym, bits_per_payload_sym
	  )
      );
    }

    packet_header_ofdm::packet_header_ofdm(
		    const std::vector<std::vector<int> > &occupied_carriers,
		    int n_syms,
		    const std::string &len_tag_key,
		    const std::string &frame_len_tag_key,
		    const std::string &num_tag_key,
		    int bits_per_header_sym,
		    int bits_per_payload_sym)
      : packet_header_default(
	  _get_header_len_from_occupied_carriers(occupied_carriers, n_syms),
	  len_tag_key,
	  num_tag_key,
<<<<<<< HEAD
	  bits_per_sym),
      d_frame_len_tag_key(pmt::string_to_symbol(frame_len_tag_key)),
=======
	  bits_per_header_sym),
      d_frame_len_tag_key(pmt::pmt_string_to_symbol(frame_len_tag_key)),
>>>>>>> 719c8be7
      d_occupied_carriers(occupied_carriers),
      d_syms_per_set(0),
      d_bits_per_payload_sym(bits_per_payload_sym)
    {
      for (unsigned i = 0; i < d_occupied_carriers.size(); i++) {
	d_syms_per_set += d_occupied_carriers[i].size();
      }
    }

    packet_header_ofdm::~packet_header_ofdm()
    {
    }


    bool packet_header_ofdm::header_parser(
	const unsigned char *in,
	std::vector<gr_tag_t> &tags)
    {
      if (!packet_header_default::header_parser(in, tags)) {
	return false;
      }
      int packet_len = 0; // # of bytes in this frame
      for (unsigned i = 0; i < tags.size(); i++) {
	if (pmt::equal(tags[i].key, d_len_tag_key)) {
	  packet_len = pmt::to_long(tags[i].value);
	  break;
	}
      }
      // Convert bytes to complex symbols:
      packet_len = packet_len * 8 / d_bits_per_payload_sym;

      // frame_len == # of OFDM symbols in this frame
      int frame_len = packet_len / d_syms_per_set;
      int k = 0;
      int i = frame_len * d_syms_per_set;
      while (i < packet_len) {
	frame_len++;
	i += d_occupied_carriers[k].size();
      }
      gr_tag_t tag;
      tag.key = d_frame_len_tag_key;
      tag.value = pmt::from_long(frame_len);
      tags.push_back(tag);

      return true;
    }

  } /* namespace digital */
} /* namespace gr */
<|MERGE_RESOLUTION|>--- conflicted
+++ resolved
@@ -67,13 +67,8 @@
 	  _get_header_len_from_occupied_carriers(occupied_carriers, n_syms),
 	  len_tag_key,
 	  num_tag_key,
-<<<<<<< HEAD
-	  bits_per_sym),
+	  bits_per_header_sym),
       d_frame_len_tag_key(pmt::string_to_symbol(frame_len_tag_key)),
-=======
-	  bits_per_header_sym),
-      d_frame_len_tag_key(pmt::pmt_string_to_symbol(frame_len_tag_key)),
->>>>>>> 719c8be7
       d_occupied_carriers(occupied_carriers),
       d_syms_per_set(0),
       d_bits_per_payload_sym(bits_per_payload_sym)
