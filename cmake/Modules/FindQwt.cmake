--- conflicted
+++ resolved
@@ -23,15 +23,11 @@
 )
 
 find_library (QWT_LIBRARIES
-<<<<<<< HEAD
-  NAMES qwt6 qwt6-qt5 qwt qwt-qt5
-=======
   NAMES qwt6 qwt6-qt4 qwt qwt-qt4 qwt5 qwtd5
->>>>>>> c5f7b07a
   HINTS
   ${CMAKE_INSTALL_PREFIX}/lib
   ${CMAKE_INSTALL_PREFIX}/lib64
-  ${CMAKE_PREFIX_PATH}/lib 
+  ${CMAKE_PREFIX_PATH}/lib
   PATHS
   /usr/local/lib
   /usr/lib
