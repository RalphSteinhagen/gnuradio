/* -*- c++ -*- */
/*
 * Copyright 2010-2016 Free Software Foundation, Inc.
 *
 * This file is part of GNU Radio
 *
 * GNU Radio is free software; you can redistribute it and/or modify
 * it under the terms of the GNU General Public License as published by
 * the Free Software Foundation; either version 3, or (at your option)
 * any later version.
 *
 * GNU Radio is distributed in the hope that it will be useful,
 * but WITHOUT ANY WARRANTY; without even the implied warranty of
 * MERCHANTABILITY or FITNESS FOR A PARTICULAR PURPOSE.  See the
 * GNU General Public License for more details.
 *
 * You should have received a copy of the GNU General Public License
 * along with GNU Radio; see the file COPYING.  If not, write to
 * the Free Software Foundation, Inc., 51 Franklin Street,
 * Boston, MA 02110-1301, USA.
 */

#include "usrp_source_impl.h"
#include "gr_uhd_common.h"
#include <boost/format.hpp>
#include <boost/thread/thread.hpp>
#include <boost/make_shared.hpp>
#include <stdexcept>
#include <iostream>

namespace gr {
  namespace uhd {

    const pmt::pmt_t CMD_TAG_KEY = pmt::mp("tag");

    usrp_source::sptr
    usrp_source::make(const ::uhd::device_addr_t &device_addr,
                      const ::uhd::stream_args_t &stream_args,
                      const bool issue_stream_cmd_on_start)
    {
      check_abi();
      return usrp_source::sptr
        (new usrp_source_impl(device_addr, stream_args_ensure(stream_args), issue_stream_cmd_on_start));
    }

    usrp_source_impl::usrp_source_impl(const ::uhd::device_addr_t &device_addr,
                                       const ::uhd::stream_args_t &stream_args,
                                       const bool issue_stream_cmd_on_start):
      usrp_block("usrp_source",
                 io_signature::make(0, 0, 0),
                 args_to_io_sig(stream_args)),
      usrp_block_impl(device_addr, stream_args, ""),
      _recv_timeout(0.1), // seconds
      _tag_now(false),
      _issue_stream_cmd_on_start(issue_stream_cmd_on_start)
    {
      std::stringstream str;
      str << name() << unique_id();
      _id = pmt::string_to_symbol(str.str());

      _samp_rate = this->get_samp_rate();
      _center_freq = this->get_center_freq(0);
      _samps_per_packet = 1;
      register_msg_cmd_handler(CMD_TAG_KEY, boost::bind(&usrp_source_impl::_cmd_handler_tag, this, _1));
    }

    usrp_source_impl::~usrp_source_impl()
    {
    }

    ::uhd::dict<std::string, std::string>
    usrp_source_impl::get_usrp_info(size_t chan)
    {
      chan = _stream_args.channels[chan];
      return _dev->get_usrp_rx_info(chan);
    }

    void
    usrp_source_impl::set_subdev_spec(const std::string &spec, size_t mboard)
    {
      return _dev->set_rx_subdev_spec(spec, mboard);
    }

    std::string
    usrp_source_impl::get_subdev_spec(size_t mboard)
    {
      return _dev->get_rx_subdev_spec(mboard).to_string();
    }

    void
    usrp_source_impl::set_samp_rate(double rate)
    {
        BOOST_FOREACH(const size_t chan, _stream_args.channels)
        {
            _dev->set_rx_rate(rate, chan);
        }
      _samp_rate = this->get_samp_rate();
      _tag_now = true;
    }

    double
    usrp_source_impl::get_samp_rate(void)
    {
      return _dev->get_rx_rate(_stream_args.channels[0]);
    }

    ::uhd::meta_range_t
    usrp_source_impl::get_samp_rates(void)
    {
      return _dev->get_rx_rates(_stream_args.channels[0]);
    }

    ::uhd::tune_result_t
    usrp_source_impl::set_center_freq(const ::uhd::tune_request_t tune_request,
                                      size_t chan)
    {
      const size_t user_chan = chan;
      chan = _stream_args.channels[chan];
      const ::uhd::tune_result_t res = _dev->set_rx_freq(tune_request, chan);
      _center_freq = this->get_center_freq(user_chan);
      _tag_now = true;
      return res;
    }

    SET_CENTER_FREQ_FROM_INTERNALS(usrp_source_impl, set_rx_freq);

    double
    usrp_source_impl::get_center_freq(size_t chan)
    {
      chan = _stream_args.channels[chan];
      return _dev->get_rx_freq(chan);
    }

    ::uhd::freq_range_t
    usrp_source_impl::get_freq_range(size_t chan)
    {
      chan = _stream_args.channels[chan];
      return _dev->get_rx_freq_range(chan);
    }

    void
    usrp_source_impl::set_gain(double gain, size_t chan)
    {
      chan = _stream_args.channels[chan];
      return _dev->set_rx_gain(gain, chan);
    }

    void
    usrp_source_impl::set_gain(double gain, const std::string &name, size_t chan)
    {
      chan = _stream_args.channels[chan];
      return _dev->set_rx_gain(gain, name, chan);
    }

    void usrp_source_impl::set_normalized_gain(double norm_gain, size_t chan)
    {
#ifdef UHD_USRP_MULTI_USRP_NORMALIZED_GAIN
        _dev->set_normalized_rx_gain(norm_gain, chan);
#else
      if (norm_gain > 1.0 || norm_gain < 0.0) {
        throw std::runtime_error("Normalized gain out of range, must be in [0, 1].");
      }
      ::uhd::gain_range_t gain_range = get_gain_range(chan);
      double abs_gain = (norm_gain * (gain_range.stop() - gain_range.start())) + gain_range.start();
      set_gain(abs_gain, chan);
#endif
    }

    double
    usrp_source_impl::get_gain(size_t chan)
    {
      chan = _stream_args.channels[chan];
      return _dev->get_rx_gain(chan);
    }

    double
    usrp_source_impl::get_gain(const std::string &name, size_t chan)
    {
      chan = _stream_args.channels[chan];
      return _dev->get_rx_gain(name, chan);
    }

    double
    usrp_source_impl::get_normalized_gain(size_t chan)
    {
#ifdef UHD_USRP_MULTI_USRP_NORMALIZED_GAIN
        return _dev->get_normalized_rx_gain(chan);
#else
      ::uhd::gain_range_t gain_range = get_gain_range(chan);
      double norm_gain =
        (get_gain(chan) - gain_range.start()) /
        (gain_range.stop() - gain_range.start());
      // Avoid rounding errors:
      if (norm_gain > 1.0) return 1.0;
      if (norm_gain < 0.0) return 0.0;
      return norm_gain;
#endif
    }

    std::vector<std::string>
    usrp_source_impl::get_gain_names(size_t chan)
    {
      chan = _stream_args.channels[chan];
      return _dev->get_rx_gain_names(chan);
    }

    ::uhd::gain_range_t
    usrp_source_impl::get_gain_range(size_t chan)
    {
      chan = _stream_args.channels[chan];
      return _dev->get_rx_gain_range(chan);
    }

    ::uhd::gain_range_t
    usrp_source_impl::get_gain_range(const std::string &name, size_t chan)
    {
      chan = _stream_args.channels[chan];
      return _dev->get_rx_gain_range(name, chan);
    }

    void
    usrp_source_impl::set_antenna(const std::string &ant, size_t chan)
    {
      chan = _stream_args.channels[chan];
      return _dev->set_rx_antenna(ant, chan);
    }

    std::string
    usrp_source_impl::get_antenna(size_t chan)
    {
      chan = _stream_args.channels[chan];
      return _dev->get_rx_antenna(chan);
    }

    std::vector<std::string>
    usrp_source_impl::get_antennas(size_t chan)
    {
      chan = _stream_args.channels[chan];
      return _dev->get_rx_antennas(chan);
    }

    void
    usrp_source_impl::set_bandwidth(double bandwidth, size_t chan)
    {
      chan = _stream_args.channels[chan];
      return _dev->set_rx_bandwidth(bandwidth, chan);
    }

    double
    usrp_source_impl::get_bandwidth(size_t chan)
    {
        chan = _stream_args.channels[chan];
        return _dev->get_rx_bandwidth(chan);
    }

    ::uhd::freq_range_t
    usrp_source_impl::get_bandwidth_range(size_t chan)
    {
        chan = _stream_args.channels[chan];
        return _dev->get_rx_bandwidth_range(chan);
    }

    std::vector<std::string>
    usrp_source_impl::get_lo_names(size_t chan)
    {
#ifdef UHD_USRP_MULTI_USRP_LO_CONFIG_API
        chan = _stream_args.channels[chan];
        return _dev->get_rx_lo_names(chan);
#else
        throw std::runtime_error("not implemented in this version");
#endif
    }

    const std::string
    usrp_source_impl::get_lo_source(const std::string &name, size_t chan)
    {
#ifdef UHD_USRP_MULTI_USRP_LO_CONFIG_API
        chan = _stream_args.channels[chan];
        return _dev->get_rx_lo_source(name, chan);
#else
        throw std::runtime_error("not implemented in this version");
#endif
    }

    std::vector<std::string>
    usrp_source_impl::get_lo_sources(const std::string &name, size_t chan)
    {
#ifdef UHD_USRP_MULTI_USRP_LO_CONFIG_API
        chan = _stream_args.channels[chan];
        return _dev->get_rx_lo_sources(name, chan);
#else
        throw std::runtime_error("not implemented in this version");
#endif
    }

    void
    usrp_source_impl::set_lo_source(const std::string &src, const std::string &name, size_t chan)
    {
#ifdef UHD_USRP_MULTI_USRP_LO_CONFIG_API
        chan = _stream_args.channels[chan];
        return _dev->set_rx_lo_source(src, name, chan);
#else
        throw std::runtime_error("not implemented in this version");
#endif
    }

    bool
    usrp_source_impl::get_lo_export_enabled(const std::string &name, size_t chan)
    {
#ifdef UHD_USRP_MULTI_USRP_LO_CONFIG_API
        chan = _stream_args.channels[chan];
        return _dev->get_rx_lo_export_enabled(name, chan);
#else
        throw std::runtime_error("not implemented in this version");
#endif
    }

    void
    usrp_source_impl::set_lo_export_enabled(bool enabled, const std::string &name, size_t chan)
    {
#ifdef UHD_USRP_MULTI_USRP_LO_CONFIG_API
        chan = _stream_args.channels[chan];
        return _dev->set_rx_lo_export_enabled(enabled, name, chan);
#else
        throw std::runtime_error("not implemented in this version");
#endif
    }

    ::uhd::freq_range_t
    usrp_source_impl::get_lo_freq_range(const std::string &name, size_t chan)
    {
#ifdef UHD_USRP_MULTI_USRP_LO_CONFIG_API
        chan = _stream_args.channels[chan];
        return _dev->get_rx_lo_freq_range(name, chan);
#else
        throw std::runtime_error("not implemented in this version");
#endif
    }

    double
    usrp_source_impl::get_lo_freq(const std::string &name, size_t chan)
    {
#ifdef UHD_USRP_MULTI_USRP_LO_CONFIG_API
        chan = _stream_args.channels[chan];
        return _dev->get_rx_lo_freq(name, chan);
#else
        throw std::runtime_error("not implemented in this version");
#endif
    }

    double
    usrp_source_impl::set_lo_freq(double freq, const std::string &name, size_t chan) {
#ifdef UHD_USRP_MULTI_USRP_LO_CONFIG_API
        chan = _stream_args.channels[chan];
        return _dev->set_rx_lo_freq(freq, name, chan);
#else
        throw std::runtime_error("not implemented in this version");
#endif
    }

    void
    usrp_source_impl::set_auto_dc_offset(const bool enable, size_t chan)
    {
      chan = _stream_args.channels[chan];
      return _dev->set_rx_dc_offset(enable, chan);
    }

    void
    usrp_source_impl::set_dc_offset(const std::complex<double> &offset,
                                    size_t chan)
    {
      chan = _stream_args.channels[chan];
      return _dev->set_rx_dc_offset(offset, chan);
    }

    void
    usrp_source_impl::set_auto_iq_balance(const bool enable, size_t chan)
    {
      chan = _stream_args.channels[chan];
#ifdef UHD_USRP_MULTI_USRP_FRONTEND_IQ_AUTO_API
      return _dev->set_rx_iq_balance(enable, chan);
#else
      throw std::runtime_error("not implemented in this version");
#endif
    }


    void
    usrp_source_impl::set_iq_balance(const std::complex<double> &correction,
                                     size_t chan)
    {
      chan = _stream_args.channels[chan];
      return _dev->set_rx_iq_balance(correction, chan);
    }

    ::uhd::sensor_value_t
    usrp_source_impl::get_sensor(const std::string &name, size_t chan)
    {
      chan = _stream_args.channels[chan];
      return _dev->get_rx_sensor(name, chan);
    }

    std::vector<std::string>
    usrp_source_impl::get_sensor_names(size_t chan)
    {
      chan = _stream_args.channels[chan];
      return _dev->get_rx_sensor_names(chan);
    }

    ::uhd::usrp::dboard_iface::sptr
    usrp_source_impl::get_dboard_iface(size_t chan)
    {
      chan = _stream_args.channels[chan];
      return _dev->get_rx_dboard_iface(chan);
    }

    void
    usrp_source_impl::set_stream_args(const ::uhd::stream_args_t &stream_args)
    {
      _update_stream_args(stream_args);
      if (_rx_stream) {
        _rx_stream.reset();
      }
    }

    void
    usrp_source_impl::_cmd_handler_tag(const pmt::pmt_t &tag)
    {
      _tag_now = true;
    }

    void
    usrp_source_impl::set_start_time(const ::uhd::time_spec_t &time)
    {
      _start_time = time;
      _start_time_set = true;
      _stream_now = false;
    }

    void
    usrp_source_impl::issue_stream_cmd(const ::uhd::stream_cmd_t &cmd)
    {
        for (size_t i = 0; i < _stream_args.channels.size(); i++)
        {
            _dev->issue_stream_cmd(cmd, _stream_args.channels[i]);
        }
        _tag_now = true;
    }

    bool
    usrp_source_impl::start(void)
    {
      boost::recursive_mutex::scoped_lock lock(d_mutex);
      if (not _rx_stream) {
        _rx_stream = _dev->get_rx_stream(_stream_args);
        _samps_per_packet = _rx_stream->get_max_num_samps();
      }
      if(_issue_stream_cmd_on_start){
        //setup a stream command that starts streaming slightly in the future
        static const double reasonable_delay = 0.1; //order of magnitude over RTT
        ::uhd::stream_cmd_t stream_cmd(::uhd::stream_cmd_t::STREAM_MODE_START_CONTINUOUS);
        stream_cmd.stream_now = _stream_now;
        if(_start_time_set) {
          _start_time_set = false; //cleared for next run
          stream_cmd.time_spec = _start_time;
        }
        else {
          stream_cmd.time_spec = get_time_now() + ::uhd::time_spec_t(reasonable_delay);
        }
        this->issue_stream_cmd(stream_cmd);
      }
      _tag_now = true;
      return true;
    }

    void
    usrp_source_impl::flush(void)
    {
      const size_t nbytes = 4096;
      gr_vector_void_star outputs;
      std::vector<std::vector<char> > buffs(_nchan, std::vector<char>(nbytes));
      for(size_t i = 0; i < _nchan; i++) {
        outputs.push_back(&buffs[i].front());
      }
      while(true) {
        const size_t bpi = ::uhd::convert::get_bytes_per_item(_stream_args.cpu_format);
        if(_rx_stream)
          // get the remaining samples out of the buffers
          _rx_stream->recv(outputs, nbytes/bpi, _metadata, 0.0);
        else
          // no rx streamer -- nothing to flush
          break;
        if(_metadata.error_code == ::uhd::rx_metadata_t::ERROR_CODE_TIMEOUT)
          break;
      }
    }

    bool
    usrp_source_impl::stop(void)
    {
      boost::recursive_mutex::scoped_lock lock(d_mutex);
      this->issue_stream_cmd(::uhd::stream_cmd_t::STREAM_MODE_STOP_CONTINUOUS);
      this->flush();

      return true;
    }

    std::vector<std::complex<float> >
    usrp_source_impl::finite_acquisition(const size_t nsamps)
    {
      if(_nchan != 1)
        throw std::runtime_error("finite_acquisition: usrp source has multiple channels, call finite_acquisition_v");
      return finite_acquisition_v(nsamps).front();
    }

    std::vector<std::vector<std::complex<float> > >
    usrp_source_impl::finite_acquisition_v(const size_t nsamps)
    {
      //kludgy way to ensure rx streamer exsists
      if(!_rx_stream) {
        this->start();
        this->stop();
      }

      //flush so there is no queued-up data
      this->flush();

      //create a multi-dimensional container to hold an array of sample buffers
      std::vector<std::vector<std::complex<float> > >
        samps(_nchan, std::vector<std::complex<float> >(nsamps));

      //load the void* vector of buffer pointers
      std::vector<void *> buffs(_nchan);
      for(size_t i = 0; i < _nchan; i++) {
        buffs[i] = &samps[i].front();
      }

      //tell the device to stream a finite amount
      ::uhd::stream_cmd_t cmd(::uhd::stream_cmd_t::STREAM_MODE_NUM_SAMPS_AND_DONE);
      cmd.num_samps = nsamps;
      cmd.stream_now = _stream_now;
      static const double reasonable_delay = 0.1; //order of magnitude over RTT
      cmd.time_spec = get_time_now() + ::uhd::time_spec_t(reasonable_delay);
      this->issue_stream_cmd(cmd);

      //receive samples until timeout
      const size_t actual_num_samps = _rx_stream->recv
        (buffs, nsamps, _metadata, 1.0);

      //resize the resulting sample buffers
      for(size_t i = 0; i < _nchan; i++) {
        samps[i].resize(actual_num_samps);
      }

      return samps;
    }

    int
    usrp_source_impl::work(int noutput_items,
                           gr_vector_const_void_star &input_items,
                           gr_vector_void_star &output_items)
    {
      boost::recursive_mutex::scoped_lock lock(d_mutex);
<<<<<<< HEAD
=======
      boost::this_thread::disable_interruption disable_interrupt;
#ifdef GR_UHD_USE_STREAM_API
>>>>>>> bd18ea16
      //In order to allow for low-latency:
      //We receive all available packets without timeout.
      //This call can timeout under regular operation...
      size_t num_samps = _rx_stream->recv(
          output_items,
          noutput_items,
          _metadata,
          _recv_timeout,
          true /* one packet -> minimize latency */
      );
<<<<<<< HEAD

      //handle possible errors conditions
=======
#else
      size_t num_samps = _dev->get_device()->recv
        (output_items, noutput_items, _metadata,
         *_type, ::uhd::device::RECV_MODE_FULL_BUFF, 0.0);

      if(_metadata.error_code == ::uhd::rx_metadata_t::ERROR_CODE_TIMEOUT) {
        num_samps = _dev->get_device()->recv
          (output_items, noutput_items, _metadata, *_type,
           ::uhd::device::RECV_MODE_ONE_PACKET, 1.0);
      }
#endif
      boost::this_thread::restore_interruption restore_interrupt(disable_interrupt);
      // handle possible errors conditions
>>>>>>> bd18ea16
      switch(_metadata.error_code) {
      case ::uhd::rx_metadata_t::ERROR_CODE_NONE:
        if(_tag_now) {
          _tag_now = false;
          //create a timestamp pmt for the first sample
          const pmt::pmt_t val = pmt::make_tuple
            (pmt::from_uint64(_metadata.time_spec.get_full_secs()),
             pmt::from_double(_metadata.time_spec.get_frac_secs()));
          //create a tag set for each channel
          for(size_t i = 0; i < _nchan; i++) {
            this->add_item_tag(i, nitems_written(0), TIME_KEY, val, _id);
            this->add_item_tag(i, nitems_written(0), RATE_KEY,
                               pmt::from_double(_samp_rate), _id);
            this->add_item_tag(i, nitems_written(0), FREQ_KEY,
                               pmt::from_double(_center_freq), _id);
          }
        }
        break;

      case ::uhd::rx_metadata_t::ERROR_CODE_TIMEOUT:
        //its ok to timeout, perhaps the user is doing finite streaming
        return 0;

      case ::uhd::rx_metadata_t::ERROR_CODE_OVERFLOW:
        _tag_now = true;
        //ignore overflows and try work again
        return work(noutput_items, input_items, output_items);

      default:
        //GR_LOG_WARN(d_logger, boost::format("USRP Source Block caught rx error: %d") % _metadata.strerror());
        GR_LOG_WARN(d_logger, boost::format("USRP Source Block caught rx error code: %d") % _metadata.error_code);
        return num_samps;
      }

      return num_samps;
    }

    void
    usrp_source_impl::setup_rpc()
    {
#ifdef GR_CTRLPORT
      add_rpc_variable(
        rpcbasic_sptr(new rpcbasic_register_handler<usrp_block>(
          alias(), "command",
          "", "UHD Commands",
          RPC_PRIVLVL_MIN, DISPNULL)));
#endif /* GR_CTRLPORT */
    }

  } /* namespace uhd */
} /* namespace gr */<|MERGE_RESOLUTION|>--- conflicted
+++ resolved
@@ -561,11 +561,7 @@
                            gr_vector_void_star &output_items)
     {
       boost::recursive_mutex::scoped_lock lock(d_mutex);
-<<<<<<< HEAD
-=======
       boost::this_thread::disable_interruption disable_interrupt;
-#ifdef GR_UHD_USE_STREAM_API
->>>>>>> bd18ea16
       //In order to allow for low-latency:
       //We receive all available packets without timeout.
       //This call can timeout under regular operation...
@@ -576,24 +572,9 @@
           _recv_timeout,
           true /* one packet -> minimize latency */
       );
-<<<<<<< HEAD
+      boost::this_thread::restore_interruption restore_interrupt(disable_interrupt);
 
       //handle possible errors conditions
-=======
-#else
-      size_t num_samps = _dev->get_device()->recv
-        (output_items, noutput_items, _metadata,
-         *_type, ::uhd::device::RECV_MODE_FULL_BUFF, 0.0);
-
-      if(_metadata.error_code == ::uhd::rx_metadata_t::ERROR_CODE_TIMEOUT) {
-        num_samps = _dev->get_device()->recv
-          (output_items, noutput_items, _metadata, *_type,
-           ::uhd::device::RECV_MODE_ONE_PACKET, 1.0);
-      }
-#endif
-      boost::this_thread::restore_interruption restore_interrupt(disable_interrupt);
-      // handle possible errors conditions
->>>>>>> bd18ea16
       switch(_metadata.error_code) {
       case ::uhd::rx_metadata_t::ERROR_CODE_NONE:
         if(_tag_now) {
