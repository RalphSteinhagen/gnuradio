--- conflicted
+++ resolved
@@ -644,15 +644,11 @@
     {
       if (not _tx_stream)
         _tx_stream = _dev->get_tx_stream(_stream_args);
-<<<<<<< HEAD
-#endif
-=======
 
       _metadata.start_of_burst = true;
       _metadata.end_of_burst = false;
       // Bursty tx will need to send a tx_time to activate time spec
       _metadata.has_time_spec = !_stream_now && pmt::is_null(_length_tag_key);
->>>>>>> 5ad935c3
       _nitems_to_send = 0;
 
       if(pmt::is_null(_length_tag_key)){ //don't execute this part in burst mode
@@ -671,20 +667,8 @@
           }
         }
 
-<<<<<<< HEAD
-#ifdef GR_UHD_USE_STREAM_API
-        _tx_stream->send
-          (gr_vector_const_void_star(_nchan), 0, _metadata, 1.0);
-#else
-        _dev->get_device()->send
-          (gr_vector_const_void_star(_nchan), 0, _metadata,
-           *_type, ::uhd::device::SEND_MODE_ONE_PACKET, 1.0);
-#endif
-      }
-=======
       _tx_stream->send
         (gr_vector_const_void_star(_nchan), 0, _metadata, 1.0);
->>>>>>> 5ad935c3
       return true;
     }
 
