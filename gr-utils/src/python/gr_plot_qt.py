--- conflicted
+++ resolved
@@ -182,12 +182,6 @@
         self.connect(self.gui.action_open,
                      Qt.SIGNAL("activated()"),
                      self.open_file)
-<<<<<<< HEAD
-        
-        self.connect(self.gui.action_reload,
-                     Qt.SIGNAL("activated()"),
-                     self.reload_file)       
-=======
 
         # Connect Reload action to reload the file
         self.connect(self.gui.action_reload,
@@ -195,7 +189,6 @@
                      self.reload_file)
         self.gui.action_reload.setShortcut(QtGui.QApplication.translate("MainWindow", "Ctrl+R",
                                                                         None, QtGui.QApplication.UnicodeUTF8))
->>>>>>> 3f8026a0
 
         # Set up file position boxes to update current figure
         self.connect(self.gui.filePosStartLineEdit,
@@ -295,14 +288,9 @@
             self.initialize(filename)
 
     def reload_file(self):
-<<<<<<< HEAD
-        initialize(self.filename)
-
-=======
         if(self.filename):
             self.initialize(self.filename)
         
->>>>>>> 3f8026a0
     def initialize(self, filename):
         self.filename = filename
         self.hfile = open(filename, "r")
