#!/usr/bin/env python
# -*- coding: utf-8 -*-
#
# Copyright 2014 Free Software Foundation, Inc.
#
# This file is part of GNU Radio
#
# GNU Radio is free software; you can redistribute it and/or modify
# it under the terms of the GNU General Public License as published by
# the Free Software Foundation; either version 3, or (at your option)
# any later version.
#
# GNU Radio is distributed in the hope that it will be useful,
# but WITHOUT ANY WARRANTY; without even the implied warranty of
# MERCHANTABILITY or FITNESS FOR A PARTICULAR PURPOSE.  See the
# GNU General Public License for more details.
#
# You should have received a copy of the GNU General Public License
# along with GNU Radio; see the file COPYING.  If not, write to
# the Free Software Foundation, Inc., 51 Franklin Street,
# Boston, MA 02110-1301, USA.
#

from gnuradio import gr, gr_unittest
from gnuradio import blocks, zeromq
from gnuradio import eng_notation

import numpy
import time
import zmq

class qa_zeromq_sub (gr_unittest.TestCase):

    def setUp (self):
        self.tb = gr.top_block ()
        self.zmq_context = zmq.Context()
        self.pub_socket = self.zmq_context.socket(zmq.PUB)
        self.pub_socket.bind("tcp://127.0.0.1:5559")

    def tearDown (self):
        self.pub_socket.close()
        self.zmq_context.term()
        self.tb = None

    def test_001 (self):
        vlen = 10
<<<<<<< HEAD
        src_data = numpy.array(range(vlen)*100, 'float32')
        zeromq_sub_source = zeromq.sub_source(gr.sizeof_float, vlen, "tcp://127.0.0.1:5559")
=======
        src_data = numpy.array(range(vlen), 'float32')*100
        zeromq_sub_source = zeromq.sub_source(gr.sizeof_float, vlen, "tcp://127.0.0.1:5555")
>>>>>>> 5ad935c3
        sink = blocks.vector_sink_f(vlen)
        self.tb.connect(zeromq_sub_source, sink)

        self.tb.start()
        time.sleep(0.05)
        self.pub_socket.send(src_data.tostring())
        time.sleep(0.25)
        self.tb.stop()
        self.tb.wait()
        self.assertFloatTuplesAlmostEqual(sink.data(), src_data)

    def test_002 (self):
        vlen = 10

        # Construct multipart source data to publish
        raw_data = [numpy.array(range(vlen), 'float32')*100, numpy.array(range(vlen, 2*vlen), 'float32')*100]
        src_data = [a.tostring() for a in raw_data]
        zeromq_sub_source = zeromq.sub_source(gr.sizeof_float, vlen, "tcp://127.0.0.1:5559")
        sink = blocks.vector_sink_f(vlen)
        self.tb.connect(zeromq_sub_source, sink)

        self.tb.start()
        time.sleep(0.05)
        self.pub_socket.send_multipart(src_data)
        time.sleep(0.25)
        self.tb.stop()
        self.tb.wait()

        # Source block will concatenate everything together
        expected_data = numpy.concatenate(raw_data)
        self.assertFloatTuplesAlmostEqual(sink.data(), expected_data)


if __name__ == '__main__':
    gr_unittest.run(qa_zeromq_sub)<|MERGE_RESOLUTION|>--- conflicted
+++ resolved
@@ -44,13 +44,8 @@
 
     def test_001 (self):
         vlen = 10
-<<<<<<< HEAD
-        src_data = numpy.array(range(vlen)*100, 'float32')
+        src_data = numpy.array(list(range(vlen))*100, 'float32')
         zeromq_sub_source = zeromq.sub_source(gr.sizeof_float, vlen, "tcp://127.0.0.1:5559")
-=======
-        src_data = numpy.array(range(vlen), 'float32')*100
-        zeromq_sub_source = zeromq.sub_source(gr.sizeof_float, vlen, "tcp://127.0.0.1:5555")
->>>>>>> 5ad935c3
         sink = blocks.vector_sink_f(vlen)
         self.tb.connect(zeromq_sub_source, sink)
 
