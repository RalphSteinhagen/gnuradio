#
# Copyright 2008,2009 Free Software Foundation, Inc.
#
# This file is part of GNU Radio
#
# GNU Radio is free software; you can redistribute it and/or modify
# it under the terms of the GNU General Public License as published by
# the Free Software Foundation; either version 3, or (at your option)
# any later version.
#
# GNU Radio is distributed in the hope that it will be useful,
# but WITHOUT ANY WARRANTY; without even the implied warranty of
# MERCHANTABILITY or FITNESS FOR A PARTICULAR PURPOSE.  See the
# GNU General Public License for more details.
#
# You should have received a copy of the GNU General Public License
# along with GNU Radio; see the file COPYING.  If not, write to
# the Free Software Foundation, Inc., 51 Franklin Street,
# Boston, MA 02110-1301, USA.
#

##################################################
# Imports
##################################################
import fft_window
import common
from gnuradio import gr, blks2
from pubsub import pubsub
from constants import *
import math

##################################################
# FFT sink block (wrapper for old wxgui)
##################################################
class _fft_sink_base(gr.hier_block2, common.wxgui_hb):
	"""
	An fft block with real/complex inputs and a gui window.
	"""

	def __init__(
		self,
		parent,
		baseband_freq=0,
		ref_scale=2.0,
		y_per_div=10,
		y_divs=8,
		ref_level=50,
		sample_rate=1,
		fft_size=512,
		fft_rate=fft_window.DEFAULT_FRAME_RATE,
		average=False,
		avg_alpha=None,
		title='',
		size=fft_window.DEFAULT_WIN_SIZE,
		peak_hold=False,
<<<<<<< HEAD
		win=None,
		**kwargs #do not end with a comma
=======
                emulate_analog=False,
                analog_alpha=None,
>>>>>>> 49fa13f9
	):
		#ensure avg alpha
		if avg_alpha is None: avg_alpha = 2.0/fft_rate
                #ensure analog alpha
                if analog_alpha is None: 
                  actual_fft_rate=float(sample_rate/fft_size)/float(max(1,int(float((sample_rate/fft_size)/fft_rate))))
                  #print "requested_fft_rate ",fft_rate
                  #print "actual_fft_rate    ",actual_fft_rate
                  analog_cutoff_freq=0.5 # Hertz
                  #calculate alpha from wanted cutoff freq
                  analog_alpha = 1.0 - math.exp(-2.0*math.pi*analog_cutoff_freq/actual_fft_rate)
                  
		#init
		gr.hier_block2.__init__(
			self,
			"fft_sink",
			gr.io_signature(1, 1, self._item_size),
			gr.io_signature(0, 0, 0),
		)
		#blocks
		fft = self._fft_chain(
			sample_rate=sample_rate,
			fft_size=fft_size,
			frame_rate=fft_rate,
			ref_scale=ref_scale,
			avg_alpha=avg_alpha,
			average=average,
			win=win,
		)
		msgq = gr.msg_queue(2)
		sink = gr.message_sink(gr.sizeof_float*fft_size, msgq, True)


		#controller
		self.controller = pubsub()
		self.controller.subscribe(AVERAGE_KEY, fft.set_average)
		self.controller.publish(AVERAGE_KEY, fft.average)
		self.controller.subscribe(AVG_ALPHA_KEY, fft.set_avg_alpha)
		self.controller.publish(AVG_ALPHA_KEY, fft.avg_alpha)
		self.controller.subscribe(SAMPLE_RATE_KEY, fft.set_sample_rate)
		self.controller.publish(SAMPLE_RATE_KEY, fft.sample_rate)
		#start input watcher
		common.input_watcher(msgq, self.controller, MSG_KEY)
		#create window
		self.win = fft_window.fft_window(
			parent=parent,
			controller=self.controller,
			size=size,
			title=title,
			real=self._real,
			fft_size=fft_size,
			baseband_freq=baseband_freq,
			sample_rate_key=SAMPLE_RATE_KEY,
			y_per_div=y_per_div,
			y_divs=y_divs,
			ref_level=ref_level,
			average_key=AVERAGE_KEY,
			avg_alpha_key=AVG_ALPHA_KEY,
			peak_hold=peak_hold,
			msg_key=MSG_KEY,
                        emulate_analog=emulate_analog,
                        analog_alpha=analog_alpha,
		)
		common.register_access_methods(self, self.win)
		setattr(self.win, 'set_baseband_freq', getattr(self, 'set_baseband_freq')) #BACKWARDS
		setattr(self.win, 'set_peak_hold', getattr(self, 'set_peak_hold')) #BACKWARDS
		#connect
		self.wxgui_connect(self, fft, sink)

class fft_sink_f(_fft_sink_base):
	_fft_chain = blks2.logpwrfft_f
	_item_size = gr.sizeof_float
	_real = True

class fft_sink_c(_fft_sink_base):
	_fft_chain = blks2.logpwrfft_c
	_item_size = gr.sizeof_gr_complex
	_real = False

# ----------------------------------------------------------------
# Standalone test app
# ----------------------------------------------------------------

import wx
from gnuradio.wxgui import stdgui2

class test_app_block (stdgui2.std_top_block):
    def __init__(self, frame, panel, vbox, argv):
        stdgui2.std_top_block.__init__ (self, frame, panel, vbox, argv)

        fft_size = 256

        # build our flow graph
        input_rate = 2048.0e3

        #Generate some noise
        noise =gr.noise_source_c(gr.GR_UNIFORM, 1.0/10)

        # Generate a complex sinusoid
        #src1 = gr.sig_source_c (input_rate, gr.GR_SIN_WAVE, 2e3, 1)
        src1 = gr.sig_source_c (input_rate, gr.GR_CONST_WAVE, 57.50e3, 1)

        # We add these throttle blocks so that this demo doesn't
        # suck down all the CPU available.  Normally you wouldn't use these.
        thr1 = gr.throttle(gr.sizeof_gr_complex, input_rate)

        sink1 = fft_sink_c (panel, title="Complex Data", fft_size=fft_size,
                            sample_rate=input_rate, baseband_freq=100e3,
                            ref_level=0, y_per_div=20, y_divs=10)
        vbox.Add (sink1.win, 1, wx.EXPAND)

        combine1=gr.add_cc()
        self.connect(src1, (combine1,0))
        self.connect(noise,(combine1,1))
        self.connect(combine1,thr1, sink1)

        #src2 = gr.sig_source_f (input_rate, gr.GR_SIN_WAVE, 2e3, 1)
        src2 = gr.sig_source_f (input_rate, gr.GR_CONST_WAVE, 57.50e3, 1)
        thr2 = gr.throttle(gr.sizeof_float, input_rate)
        sink2 = fft_sink_f (panel, title="Real Data", fft_size=fft_size*2,
                            sample_rate=input_rate, baseband_freq=100e3,
                            ref_level=0, y_per_div=20, y_divs=10)
        vbox.Add (sink2.win, 1, wx.EXPAND)

        combine2=gr.add_ff()
        c2f2=gr.complex_to_float()

        self.connect(src2, (combine2,0))
        self.connect(noise,c2f2,(combine2,1))
        self.connect(combine2, thr2,sink2)

def main ():
    app = stdgui2.stdapp (test_app_block, "FFT Sink Test App")
    app.MainLoop ()

if __name__ == '__main__':
    main ()<|MERGE_RESOLUTION|>--- conflicted
+++ resolved
@@ -53,13 +53,10 @@
 		title='',
 		size=fft_window.DEFAULT_WIN_SIZE,
 		peak_hold=False,
-<<<<<<< HEAD
 		win=None,
-		**kwargs #do not end with a comma
-=======
                 emulate_analog=False,
                 analog_alpha=None,
->>>>>>> 49fa13f9
+		**kwargs #do not end with a comma
 	):
 		#ensure avg alpha
 		if avg_alpha is None: avg_alpha = 2.0/fft_rate
