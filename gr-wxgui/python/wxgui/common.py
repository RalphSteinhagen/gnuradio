--- conflicted
+++ resolved
@@ -30,90 +30,6 @@
 
 
 class wxgui_hb(object):
-<<<<<<< HEAD
-	"""
-	The wxgui hier block helper/wrapper class:
-	A hier block should inherit from this class to make use of the wxgui connect method.
-	To use, call wxgui_connect in place of regular connect; self.win must be defined.
-	The implementation will conditionally enable the copy block after the source (self).
-	This condition depends on weather or not the window is visible with the parent notebooks.
-	This condition will be re-checked on every ui update event.
-	"""
-
-	def wxgui_connect(self, *points):
-		"""
-		Use wxgui connect when the first point is the self source of the hb.
-		The win property of this object should be set to the wx window.
-		When this method tries to connect self to the next point,
-		it will conditionally make this connection based on the visibility state.
-		All other points will be connected normally.
-		"""
-		try:
-			assert points[0] == self or points[0][0] == self
-			copy = blocks.copy(self._impl.input_signature().sizeof_stream_item(0))
-			handler = self._handler_factory(copy.set_enabled)
-			if RUN_ALWAYS == False:
-				handler(False) #initially disable the copy block
-			else:
-				handler(True) #initially enable the copy block
-			self._bind_to_visible_event(win=self.win, handler=handler)
-			points = list(points)
-			points.insert(1, copy) #insert the copy block into the chain
-		except (AssertionError, IndexError): pass
-		self.connect(*points) #actually connect the blocks
-
-	@staticmethod
-	def _handler_factory(handler):
-		"""
-		Create a function that will cache the visibility flag,
-		and only call the handler when that flag changes.
-
-		Args:
-		    handler: the function to call on a change
-
-		Returns:
-		    a function of 1 argument
-		"""
-		cache = [None]
-		def callback(visible):
-			if cache[0] == visible: return
-			cache[0] = visible
-			#print visible, handler
-			if RUN_ALWAYS == False:
-				handler(visible)
-			else:
-				handler(True)
-		return callback
-
-	@staticmethod
-	def _bind_to_visible_event(win, handler):
-		"""
-		Bind a handler to a window when its visibility changes.
-		Specifically, call the handler when the window visibility changes.
-		This condition is checked on every update ui event.
-
-		Args:
-		    win: the wx window
-		    handler: a function of 1 param
-		"""
-		#is the window visible in the hierarchy
-		def is_wx_window_visible(my_win):
-			while True:
-				parent = my_win.GetParent()
-				if not parent: return True #reached the top of the hierarchy
-				#if we are hidden, then finish, otherwise keep traversing up
-				if isinstance(parent, wx.Notebook) and parent.GetCurrentPage() != my_win: return False
-				my_win = parent
-		#call the handler, the arg is shown or not
-		def handler_factory(my_win, my_handler):
-			def callback(evt):
-				my_handler(is_wx_window_visible(my_win))
-				evt.Skip() #skip so all bound handlers are called
-			return callback
-		handler = handler_factory(win, handler)
-		#bind the handler to all the parent notebooks
-		win.Bind(wx.EVT_UPDATE_UI, handler)
-=======
     """
     The wxgui hier block helper/wrapper class:
     A hier block should inherit from this class to make use of the wxgui connect method.
@@ -197,7 +113,6 @@
         handler = handler_factory(win, handler)
         # bind the handler to all the parent notebooks
         win.Bind(wx.EVT_UPDATE_UI, handler)
->>>>>>> 3a3bfd24
 
 ##################################################
 # Helpful Functions
