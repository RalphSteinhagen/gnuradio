--- conflicted
+++ resolved
@@ -29,10 +29,7 @@
 GR_REGISTER_COMPONENT("gr-trellis" ENABLE_GR_TRELLIS
     Boost_FOUND
     ENABLE_GR_CORE
-<<<<<<< HEAD
-=======
     ENABLE_GR_ANALOG
->>>>>>> 908a3e25
     ENABLE_GR_BLOCKS
     ENABLE_GR_DIGITAL
 )
