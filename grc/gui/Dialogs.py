# Copyright 2008, 2009, 2016 Free Software Foundation, Inc.
# This file is part of GNU Radio
#
# GNU Radio Companion is free software; you can redistribute it and/or
# modify it under the terms of the GNU General Public License
# as published by the Free Software Foundation; either version 2
# of the License, or (at your option) any later version.
#
# GNU Radio Companion is distributed in the hope that it will be useful,
# but WITHOUT ANY WARRANTY; without even the implied warranty of
# MERCHANTABILITY or FITNESS FOR A PARTICULAR PURPOSE.  See the
# GNU General Public License for more details.
#
# You should have received a copy of the GNU General Public License
# along with this program; if not, write to the Free Software
# Foundation, Inc., 51 Franklin Street, Fifth Floor, Boston, MA  02110-1301, USA

from __future__ import absolute_import

import sys
import textwrap
from distutils.spawn import find_executable

from gi.repository import Gtk

from . import Utils, Actions, Constants
from ..core import Messages


class SimpleTextDisplay(Gtk.TextView):
    """
    A non user-editable gtk text view.
    """

    def __init__(self, text=''):
        """
        TextDisplay constructor.

        Args:
            text: the text to display (string)
        """
        Gtk.TextView.__init__(self)
        self.set_text = self.get_buffer().set_text
        self.set_text(text)
        self.set_editable(False)
        self.set_cursor_visible(False)
        self.set_wrap_mode(Gtk.WrapMode.WORD_CHAR)


class TextDisplay(SimpleTextDisplay):
    """
    A non user-editable scrollable text view with popup menu.
    """

    def __init__(self, text=''):
        """
        TextDisplay constructor.

        Args:
            text: the text to display (string)
        """
        SimpleTextDisplay.__init__(self, text)
        self.scroll_lock = True
        self.connect("populate-popup", self.populate_popup)

    def insert(self, line):
        """
        Append text after handling backspaces and auto-scroll.

        Args:
            line: the text to append (string)
        """
        line = self._consume_backspaces(line)
        self.get_buffer().insert(self.get_buffer().get_end_iter(), line)
        self.scroll_to_end()

    def _consume_backspaces(self, line):
        """
        Removes text from the buffer if line starts with '\b'

        Args:
            line: a string which may contain backspaces

        Returns:
            The string that remains from 'line' with leading '\b's removed.
        """
        if not line:
            return

        # for each \b delete one char from the buffer
        back_count = 0
        start_iter = self.get_buffer().get_end_iter()
        while len(line) > back_count and line[back_count] == '\b':
            # stop at the beginning of a line
            if not start_iter.starts_line():
                start_iter.backward_char()
            back_count += 1
        # remove chars from buffer
        self.get_buffer().delete(start_iter, self.get_buffer().get_end_iter())
        return line[back_count:]

    def scroll_to_end(self):
        """ Update view's scroll position. """
        if self.scroll_lock:
            buf = self.get_buffer()
            mark = buf.get_insert()
            buf.move_mark(mark, buf.get_end_iter())
            self.scroll_mark_onscreen(mark)

    def clear(self):
        """ Clear all text from buffer. """
        buf = self.get_buffer()
        buf.delete(buf.get_start_iter(), buf.get_end_iter())

    def save(self, file_path):
        """
        Save context of buffer to the given file.

        Args:
            file_path: location to save buffer contents
        """
        with open(file_path, 'w') as logfile:
            buf = self.get_buffer()
            logfile.write(buf.get_text(buf.get_start_iter(),
                                       buf.get_end_iter(), True))

    # Action functions are set by the Application's init function
    def clear_cb(self, menu_item, web_view):
        """ Callback function to clear the text buffer """
        Actions.CLEAR_CONSOLE()

    def scroll_back_cb(self, menu_item, web_view):
        """ Callback function to toggle scroll lock """
        Actions.TOGGLE_SCROLL_LOCK()

    def save_cb(self, menu_item, web_view):
        """ Callback function to save the buffer """
        Actions.SAVE_CONSOLE()

    def populate_popup(self, view, menu):
        """Create a popup menu for the scroll lock and clear functions"""
        menu.append(Gtk.SeparatorMenuItem())

        lock = Gtk.CheckMenuItem("Scroll Lock")
        menu.append(lock)
        lock.set_active(self.scroll_lock)
        lock.connect('activate', self.scroll_back_cb, view)

        save = Gtk.ImageMenuItem(Gtk.STOCK_SAVE)
        menu.append(save)
        save.connect('activate', self.save_cb, view)

        clear = Gtk.ImageMenuItem(Gtk.STOCK_CLEAR)
        menu.append(clear)
        clear.connect('activate', self.clear_cb, view)
        menu.show_all()
        return False


<<<<<<< HEAD
def MessageDialogHelper(type, buttons, parent, title=None, markup=None, default_response=None, extra_buttons=None):
    """
    Create a modal message dialog and run it.

    Required args:
        type: the type of message: gtk.MESSAGE_INFO, gtk.MESSAGE_WARNING, gtk.MESSAGE_QUESTION or gtk.MESSAGE_ERROR
        buttons: the predefined set of buttons to use:
            gtk.BUTTONS_NONE, gtk.BUTTONS_OK, gtk.BUTTONS_CLOSE, gtk.BUTTONS_CANCEL, gtk.BUTTONS_YES_NO,
            gtk.BUTTONS_OK_CANCEL
        parent: gtk parent window (which will be blocked explicitly by this modal dialog)

    Optional args:
        title: the title of the window (string)
        markup: the message text with pango markup
        default_response: if set, determines which button is highlighted by default
        extra_buttons: a tuple containing pairs of values; each value is the button's text and the button's return value

    Returns:
        the gtk response from run()
    """
    message_dialog = gtk.MessageDialog(parent, gtk.DIALOG_MODAL, type, buttons)
    if title: message_dialog.set_title(title)
    if markup: message_dialog.set_markup(markup)
    if extra_buttons: message_dialog.add_buttons(*extra_buttons)
    if default_response: message_dialog.set_default_response(default_response)
    response = message_dialog.run()
    message_dialog.destroy()
    return response


ERRORS_MARKUP_TMPL="""\
#for $i, $err_msg in enumerate($errors)
<b>Error $i:</b>
$encode($err_msg.replace('\t', '  '))

#end for"""


def ErrorsDialog(flowgraph, parent):
    MessageDialogHelper(
        type=gtk.MESSAGE_ERROR,
        buttons=gtk.BUTTONS_CLOSE,
        parent=parent,
        title='Flow Graph Errors',
        markup=Utils.parse_template(ERRORS_MARKUP_TMPL, errors=flowgraph.get_error_messages()),
    )


class AboutDialog(gtk.AboutDialog):
    """A cute little about dialog."""

    def __init__(self, config, parent):
        """AboutDialog constructor."""
        gtk.AboutDialog.__init__(self)
        self.set_transient_for(parent)
        self.set_name(config.name)
        self.set_version(config.version)
        self.set_license(config.license)
        self.set_copyright(config.license.splitlines()[0])
        self.set_website(config.website)
        self.run()
        self.destroy()


def HelpDialog(parent):
    MessageDialogHelper(
        type=gtk.MESSAGE_INFO,
        buttons=gtk.BUTTONS_CLOSE,
        parent=parent,
        title='Help',
        markup="""\
<b>Usage Tips</b>

<u>Add block</u>: drag and drop or double click a block in the block selection window.
<u>Rotate block</u>: Select a block, press left/right on the keyboard.
<u>Change type</u>: Select a block, press up/down on the keyboard.
<u>Edit parameters</u>: double click on a block in the flow graph.
<u>Make connection</u>: click on the source port of one block, then click on the sink port of another block.
<u>Remove connection</u>: select the connection and press delete, or drag the connection.

* See the menu for other keyboard shortcuts."""
    )

COLORS_DIALOG_MARKUP_TMPL = """\
<b>Color Mapping</b>

#if $colors
    #set $max_len = max([len(color[0]) for color in $colors]) + 10
    #for $title, $color_spec in $colors
<span background="$color_spec"><tt>$($encode($title).center($max_len))</tt></span>
    #end for
#end if
"""


def TypesDialog(platform, parent):
    MessageDialogHelper(
        type=gtk.MESSAGE_INFO,
        buttons=gtk.BUTTONS_CLOSE,
        parent=parent,
        title='Types',
        markup=Utils.parse_template(COLORS_DIALOG_MARKUP_TMPL,
                                    colors=platform.get_colors())
=======
class MessageDialogWrapper(Gtk.MessageDialog):
    """ Run a message dialog. """

    def __init__(self, parent, message_type, buttons, title=None, markup=None,
                 default_response=None, extra_buttons=None):
        """
        Create a modal message dialog.

        Args:
            message_type: the type of message may be one of:
                            Gtk.MessageType.INFO
                            Gtk.MessageType.WARNING
                            Gtk.MessageType.QUESTION or Gtk.MessageType.ERROR
            buttons: the predefined set of buttons to use:
                            Gtk.ButtonsType.NONE
                            Gtk.ButtonsType.OK
                            Gtk.ButtonsType.CLOSE
                            Gtk.ButtonsType.CANCEL
                            Gtk.ButtonsType.YES_NO
                            Gtk.ButtonsType.OK_CANCEL
            title: the title of the window (string)
            markup: the message text with pango markup
            default_response: if set, determines which button is highlighted by default
            extra_buttons: a tuple containing pairs of values:
                            each value is the button's text and the button's return value

        """
        Gtk.MessageDialog.__init__(
            self, transient_for=parent, modal=True, destroy_with_parent=True,
            message_type=message_type, buttons=buttons
        )
        if title:
            self.set_title(title)
        if markup:
            self.set_markup(markup)
        if extra_buttons:
            self.add_buttons(*extra_buttons)
        if default_response:
            self.set_default_response(default_response)

    def run_and_destroy(self):
        response = self.run()
        self.hide()
        return response


class ErrorsDialog(Gtk.Dialog):
    """ Display flowgraph errors. """

    def __init__(self, parent, flowgraph):
        """Create a listview of errors"""
        Gtk.Dialog.__init__(
            self,
            title='Errors and Warnings',
            transient_for=parent,
            modal=True,
            destroy_with_parent=True,
        )
        self.add_buttons(Gtk.STOCK_OK, Gtk.ResponseType.ACCEPT)
        self.set_size_request(750, Constants.MIN_DIALOG_HEIGHT)
        self.set_border_width(10)

        self.store = Gtk.ListStore(str, str, str)
        self.update(flowgraph)

        self.treeview = Gtk.TreeView(model=self.store)
        for i, column_title in enumerate(["Block", "Aspect", "Message"]):
            renderer = Gtk.CellRendererText()
            column = Gtk.TreeViewColumn(column_title, renderer, text=i)
            column.set_sort_column_id(i)  # liststore id matches treeview id
            column.set_resizable(True)
            self.treeview.append_column(column)

        self.scrollable = Gtk.ScrolledWindow()
        self.scrollable.set_vexpand(True)
        self.scrollable.add(self.treeview)

        self.vbox.pack_start(self.scrollable, True, True, 0)
        self.show_all()

    def update(self, flowgraph):
        self.store.clear()
        for element, message in flowgraph.iter_error_messages():
            if element.is_block:
                src, aspect = element.name, ''
            elif element.is_connection:
                src = element.source_block.name
                aspect = "Connection to '{}'".format(element.sink_block.name)
            elif element.is_port:
                src = element.parent_block.name
                aspect = "{} '{}'".format('Sink' if element.is_sink else 'Source', element.name)
            elif element.is_param:
                src = element.parent_block.name
                aspect = "Param '{}'".format(element.name)
            else:
                src = aspect = ''
            self.store.append([src, aspect, message])

    def run_and_destroy(self):
        response = self.run()
        self.hide()
        return response


def show_about(parent, config):
    ad = Gtk.AboutDialog(transient_for=parent)
    ad.set_program_name(config.name)
    ad.set_name('')
    ad.set_license(config.license)

    py_version = sys.version.split()[0]
    ad.set_version("{} (Python {})".format(config.version, py_version))

    try:
        ad.set_logo(Gtk.IconTheme().load_icon('gnuradio-grc', 64, 0))
    except:
        pass

    #ad.set_comments("")
    ad.set_copyright(config.license.splitlines()[0])
    ad.set_website(config.website)

    ad.connect("response", lambda action, param: action.hide())
    ad.show()


def show_help(parent):
    """ Display basic usage tips. """
    markup = textwrap.dedent("""\
        <b>Usage Tips</b>
        \n\
        <u>Add block</u>: drag and drop or double click a block in the block selection window.
        <u>Rotate block</u>: Select a block, press left/right on the keyboard.
        <u>Change type</u>: Select a block, press up/down on the keyboard.
        <u>Edit parameters</u>: double click on a block in the flow graph.
        <u>Make connection</u>: click on the source port of one block, then click on the sink port of another block.
        <u>Remove connection</u>: select the connection and press delete, or drag the connection.
        \n\
        * See the menu for other keyboard shortcuts.\
    """)

    MessageDialogWrapper(
        parent, Gtk.MessageType.INFO, Gtk.ButtonsType.CLOSE, title='Help', markup=markup
    ).run_and_destroy()


def show_types(parent):
    """ Display information about standard data types. """
    colors = [(name, color) for name, key, sizeof, color in Constants.CORE_TYPES]
    max_len = 10 + max(len(name) for name, code in colors)

    message = '\n'.join(
        '<span background="{color}"><tt>{name}</tt></span>'
        ''.format(color=color, name=Utils.encode(name).center(max_len))
        for name, color in colors
>>>>>>> 5ad935c3
    )

    MessageDialogWrapper(
        parent, Gtk.MessageType.INFO, Gtk.ButtonsType.CLOSE, title='Types - Color Mapping', markup=message
    ).run_and_destroy()

<<<<<<< HEAD
def MissingXTermDialog(xterm, parent):
    MessageDialogHelper(
        type=gtk.MESSAGE_WARNING,
        buttons=gtk.BUTTONS_OK,
        parent=parent,
        title='Warning: missing xterm executable',
        markup=("The xterm executable {0!r} is missing.\n\n"
                "You can change this setting in your gnuradio.conf, in "
                "section [grc], 'xterm_executable'.\n"
                "\n"
                "(This message is shown only once)").format(xterm)
    )
=======
>>>>>>> 5ad935c3

def show_missing_xterm(parent, xterm):
    markup = textwrap.dedent("""\
        The xterm executable {0!r} is missing.
        You can change this setting in your gnurado.conf, in section [grc], 'xterm_executable'.
        \n\
        (This message is shown only once)\
    """).format(xterm)

    MessageDialogWrapper(
        parent, message_type=Gtk.MessageType.WARNING, buttons=Gtk.ButtonsType.OK,
        title='Warning: missing xterm executable', markup=markup
    ).run_and_destroy()


def choose_editor(parent, config):
    """
    Give the option to either choose an editor or use the default.
    """
    if config.editor and find_executable(config.editor):
        return config.editor

<<<<<<< HEAD
def ChooseEditorDialog(config, parent):
    # Give the option to either choose an editor or use the default
    # Always return true/false so the caller knows it was successful
    buttons = (
        'Choose Editor', gtk.RESPONSE_YES,
        'Use Default', gtk.RESPONSE_NO,
        gtk.STOCK_CANCEL, gtk.RESPONSE_CANCEL
    )
    response = MessageDialogHelper(
        gtk.MESSAGE_QUESTION, gtk.BUTTONS_NONE, parent,
        'Choose Editor', 'Would you like to choose the editor to use?', gtk.RESPONSE_YES, buttons
=======
    buttons = (
        'Choose Editor', Gtk.ResponseType.YES,
        'Use Default', Gtk.ResponseType.NO,
        Gtk.STOCK_CANCEL, Gtk.ResponseType.CANCEL
>>>>>>> 5ad935c3
    )
    response = MessageDialogWrapper(
        parent, message_type=Gtk.MessageType.QUESTION, buttons=Gtk.ButtonsType.NONE,
        title='Choose Editor', markup='Would you like to choose the editor to use?',
        default_response=Gtk.ResponseType.YES, extra_buttons=buttons
    ).run_and_destroy()

    # Handle the initial default/choose/cancel response
    # User wants to choose the editor to use
<<<<<<< HEAD
    if response == gtk.RESPONSE_YES:
        file_dialog = gtk.FileChooserDialog(
            'Select an Editor...', parent,
            gtk.FILE_CHOOSER_ACTION_OPEN,
            ('gtk-cancel', gtk.RESPONSE_CANCEL, 'gtk-open', gtk.RESPONSE_OK)
=======
    editor = ''
    if response == Gtk.ResponseType.YES:
        file_dialog = Gtk.FileChooserDialog(
            'Select an Editor...', None,
            Gtk.FileChooserAction.OPEN,
            ('gtk-cancel', Gtk.ResponseType.CANCEL, 'gtk-open', Gtk.ResponseType.OK),
            transient_for=parent
>>>>>>> 5ad935c3
        )
        file_dialog.set_select_multiple(False)
        file_dialog.set_local_only(True)
        file_dialog.set_current_folder('/usr/bin')
        try:
            if file_dialog.run() == Gtk.ResponseType.OK:
                editor = file_dialog.get_filename()
        finally:
            file_dialog.hide()

    # Go with the default editor
    elif response == Gtk.ResponseType.NO:
        try:
            process = None
            if sys.platform.startswith('linux'):
                process = find_executable('xdg-open')
            elif sys.platform.startswith('darwin'):
                process = find_executable('open')
            if process is None:
                raise ValueError("Can't find default editor executable")
            # Save
            editor = config.editor = process
        except Exception:
            Messages.send('>>> Unable to load the default editor. Please choose an editor.\n')

    if editor == '':
        Messages.send('>>> No editor selected.\n')
    return editor<|MERGE_RESOLUTION|>--- conflicted
+++ resolved
@@ -157,111 +157,6 @@
         return False
 
 
-<<<<<<< HEAD
-def MessageDialogHelper(type, buttons, parent, title=None, markup=None, default_response=None, extra_buttons=None):
-    """
-    Create a modal message dialog and run it.
-
-    Required args:
-        type: the type of message: gtk.MESSAGE_INFO, gtk.MESSAGE_WARNING, gtk.MESSAGE_QUESTION or gtk.MESSAGE_ERROR
-        buttons: the predefined set of buttons to use:
-            gtk.BUTTONS_NONE, gtk.BUTTONS_OK, gtk.BUTTONS_CLOSE, gtk.BUTTONS_CANCEL, gtk.BUTTONS_YES_NO,
-            gtk.BUTTONS_OK_CANCEL
-        parent: gtk parent window (which will be blocked explicitly by this modal dialog)
-
-    Optional args:
-        title: the title of the window (string)
-        markup: the message text with pango markup
-        default_response: if set, determines which button is highlighted by default
-        extra_buttons: a tuple containing pairs of values; each value is the button's text and the button's return value
-
-    Returns:
-        the gtk response from run()
-    """
-    message_dialog = gtk.MessageDialog(parent, gtk.DIALOG_MODAL, type, buttons)
-    if title: message_dialog.set_title(title)
-    if markup: message_dialog.set_markup(markup)
-    if extra_buttons: message_dialog.add_buttons(*extra_buttons)
-    if default_response: message_dialog.set_default_response(default_response)
-    response = message_dialog.run()
-    message_dialog.destroy()
-    return response
-
-
-ERRORS_MARKUP_TMPL="""\
-#for $i, $err_msg in enumerate($errors)
-<b>Error $i:</b>
-$encode($err_msg.replace('\t', '  '))
-
-#end for"""
-
-
-def ErrorsDialog(flowgraph, parent):
-    MessageDialogHelper(
-        type=gtk.MESSAGE_ERROR,
-        buttons=gtk.BUTTONS_CLOSE,
-        parent=parent,
-        title='Flow Graph Errors',
-        markup=Utils.parse_template(ERRORS_MARKUP_TMPL, errors=flowgraph.get_error_messages()),
-    )
-
-
-class AboutDialog(gtk.AboutDialog):
-    """A cute little about dialog."""
-
-    def __init__(self, config, parent):
-        """AboutDialog constructor."""
-        gtk.AboutDialog.__init__(self)
-        self.set_transient_for(parent)
-        self.set_name(config.name)
-        self.set_version(config.version)
-        self.set_license(config.license)
-        self.set_copyright(config.license.splitlines()[0])
-        self.set_website(config.website)
-        self.run()
-        self.destroy()
-
-
-def HelpDialog(parent):
-    MessageDialogHelper(
-        type=gtk.MESSAGE_INFO,
-        buttons=gtk.BUTTONS_CLOSE,
-        parent=parent,
-        title='Help',
-        markup="""\
-<b>Usage Tips</b>
-
-<u>Add block</u>: drag and drop or double click a block in the block selection window.
-<u>Rotate block</u>: Select a block, press left/right on the keyboard.
-<u>Change type</u>: Select a block, press up/down on the keyboard.
-<u>Edit parameters</u>: double click on a block in the flow graph.
-<u>Make connection</u>: click on the source port of one block, then click on the sink port of another block.
-<u>Remove connection</u>: select the connection and press delete, or drag the connection.
-
-* See the menu for other keyboard shortcuts."""
-    )
-
-COLORS_DIALOG_MARKUP_TMPL = """\
-<b>Color Mapping</b>
-
-#if $colors
-    #set $max_len = max([len(color[0]) for color in $colors]) + 10
-    #for $title, $color_spec in $colors
-<span background="$color_spec"><tt>$($encode($title).center($max_len))</tt></span>
-    #end for
-#end if
-"""
-
-
-def TypesDialog(platform, parent):
-    MessageDialogHelper(
-        type=gtk.MESSAGE_INFO,
-        buttons=gtk.BUTTONS_CLOSE,
-        parent=parent,
-        title='Types',
-        markup=Utils.parse_template(COLORS_DIALOG_MARKUP_TMPL,
-                                    colors=platform.get_colors())
-=======
 class MessageDialogWrapper(Gtk.MessageDialog):
     """ Run a message dialog. """
 
@@ -417,28 +312,12 @@
         '<span background="{color}"><tt>{name}</tt></span>'
         ''.format(color=color, name=Utils.encode(name).center(max_len))
         for name, color in colors
->>>>>>> 5ad935c3
     )
 
     MessageDialogWrapper(
         parent, Gtk.MessageType.INFO, Gtk.ButtonsType.CLOSE, title='Types - Color Mapping', markup=message
     ).run_and_destroy()
 
-<<<<<<< HEAD
-def MissingXTermDialog(xterm, parent):
-    MessageDialogHelper(
-        type=gtk.MESSAGE_WARNING,
-        buttons=gtk.BUTTONS_OK,
-        parent=parent,
-        title='Warning: missing xterm executable',
-        markup=("The xterm executable {0!r} is missing.\n\n"
-                "You can change this setting in your gnuradio.conf, in "
-                "section [grc], 'xterm_executable'.\n"
-                "\n"
-                "(This message is shown only once)").format(xterm)
-    )
-=======
->>>>>>> 5ad935c3
 
 def show_missing_xterm(parent, xterm):
     markup = textwrap.dedent("""\
@@ -461,24 +340,10 @@
     if config.editor and find_executable(config.editor):
         return config.editor
 
-<<<<<<< HEAD
-def ChooseEditorDialog(config, parent):
-    # Give the option to either choose an editor or use the default
-    # Always return true/false so the caller knows it was successful
-    buttons = (
-        'Choose Editor', gtk.RESPONSE_YES,
-        'Use Default', gtk.RESPONSE_NO,
-        gtk.STOCK_CANCEL, gtk.RESPONSE_CANCEL
-    )
-    response = MessageDialogHelper(
-        gtk.MESSAGE_QUESTION, gtk.BUTTONS_NONE, parent,
-        'Choose Editor', 'Would you like to choose the editor to use?', gtk.RESPONSE_YES, buttons
-=======
     buttons = (
         'Choose Editor', Gtk.ResponseType.YES,
         'Use Default', Gtk.ResponseType.NO,
         Gtk.STOCK_CANCEL, Gtk.ResponseType.CANCEL
->>>>>>> 5ad935c3
     )
     response = MessageDialogWrapper(
         parent, message_type=Gtk.MessageType.QUESTION, buttons=Gtk.ButtonsType.NONE,
@@ -488,13 +353,6 @@
 
     # Handle the initial default/choose/cancel response
     # User wants to choose the editor to use
-<<<<<<< HEAD
-    if response == gtk.RESPONSE_YES:
-        file_dialog = gtk.FileChooserDialog(
-            'Select an Editor...', parent,
-            gtk.FILE_CHOOSER_ACTION_OPEN,
-            ('gtk-cancel', gtk.RESPONSE_CANCEL, 'gtk-open', gtk.RESPONSE_OK)
-=======
     editor = ''
     if response == Gtk.ResponseType.YES:
         file_dialog = Gtk.FileChooserDialog(
@@ -502,7 +360,6 @@
             Gtk.FileChooserAction.OPEN,
             ('gtk-cancel', Gtk.ResponseType.CANCEL, 'gtk-open', Gtk.ResponseType.OK),
             transient_for=parent
->>>>>>> 5ad935c3
         )
         file_dialog.set_select_multiple(False)
         file_dialog.set_local_only(True)
