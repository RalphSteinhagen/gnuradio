<?xml version="1.0"?>
<!--
###################################################
##Options Block:
## options for window size,
## and flow graph building.
###################################################
 -->
<block>
	<name>Options</name>
	<key>options</key>
	<import>from gnuradio import gr</import>
	<import>from gnuradio.filter import firdes</import>
	<import>#if $generate_options() == 'qt_gui'
from PyQt5 import Qt
import sys
#end if
#if $generate_options() == 'bokeh_gui'
import time
import signal
import functools
from bokeh.client import push_session
from bokeh.plotting import curdoc
#end if
#if not $generate_options().startswith('hb')
from argparse import ArgumentParser
from gnuradio.eng_arg import eng_float, intx
from gnuradio import eng_notation
#end if</import>
	<make></make>
	<callback>if $run: self.start()
else: self.stop(); self.wait()</callback>
	<param>
		<name>Title</name>
		<key>title</key>
		<value></value>
		<type>string</type>
		<hide>#if $title() then 'none' else 'part'#</hide>
	</param>
	<param>
		<name>Author</name>
		<key>author</key>
		<value></value>
		<type>string</type>
		<hide>#if $author() then 'none' else 'part'#</hide>
	</param>
	<param>
		<name>Description</name>
		<key>description</key>
		<value></value>
		<type>string</type>
		<hide>#if $description() then 'none' else 'part'#</hide>
	</param>
	<param>
		<name>Canvas Size</name>
		<key>window_size</key>
		<value></value>
		<type>int_vector</type>
		<hide>part</hide>
	</param>
	<param>
		<name>Generate Options</name>
		<key>generate_options</key>
		<value>qt_gui</value>
		<type>enum</type>
		<option>
			<name>Bokeh GUI</name>
			<key>bokeh_gui</key>
		</option>
		<option>
			<name>QT GUI</name>
			<key>qt_gui</key>
		</option>
		<option>
			<name>No GUI</name>
			<key>no_gui</key>
		</option>
		<option>
			<name>Hier Block</name>
			<key>hb</key>
		</option>
		<option>
			<name>Hier Block (QT GUI)</name>
			<key>hb_qt_gui</key>
		</option>
	</param>
	<param>
		<name>Category</name>
		<key>category</key>
		<value>[GRC Hier Blocks]</value>
		<type>string</type>
		<hide>#if $generate_options().startswith('hb') then 'none' else 'all'#</hide>
	</param>
	<param>
		<name>Run Options</name>
		<key>run_options</key>
		<value>prompt</value>
		<type>enum</type>
		<hide>#if $generate_options() == 'no_gui' then 'none' else 'all'#</hide>
		<option>
			<name>Run to Completion</name>
			<key>run</key>
		</option>
		<option>
			<name>Prompt for Exit</name>
			<key>prompt</key>
		</option>
	</param>
	<param>
		<name>Widget Placement</name>
		<key>placement</key>
		<value>(0,0)</value>
		<type>int_vector</type>
		<hide>#if $generate_options() == 'bokeh_gui' then 'part' else 'all'#</hide>
	</param>
  <param>
    <name>Sizing Mode</name>
    <key>sizing_mode</key>
    <value>fixed</value>
    <type>enum</type>
		<hide>#if $generate_options() == 'bokeh_gui' then 'part' else 'all'#</hide>
    <option>
      <name>Fixed</name>
      <key>fixed</key>
    </option>
    <option>
      <name>Stretch Both</name>
      <key>stretch_both</key>
    </option>
    <option>
      <name>Scale Width</name>
      <key>scale_width</key>
    </option>
    <option>
      <name>Scale Height</name>
      <key>scale_height</key>
    </option>
    <option>
      <name>Scale Both</name>
      <key>scale_both</key>
    </option>
  </param>
  <param>
		<name>Run</name>
		<key>run</key>
		<value>True</value>
		<type>bool</type>
<<<<<<< HEAD
		<hide>#if $generate_options() == 'qt_gui' then ('part' if $run() else 'none') else 'all'#</hide>
=======
		<hide>
#if $generate_options() in ('qt_gui', 'wx_gui', 'bokeh_gui')
	#if $run()
		part
	#else
		none
	#end if
#else
	all
#end if
		</hide>
>>>>>>> c0f18d38
		<option>
			<name>Autostart</name>
			<key>True</key>
		</option>
		<option>
			<name>Off</name>
			<key>False</key>
		</option>
	</param>
	<param>
		<name>Max Number of Output</name>
		<key>max_nouts</key>
		<value>0</value>
		<type>int</type>
		<hide>#if $generate_options().startswith('hb') then 'all' else ('none' if $max_nouts() else 'part')#</hide>
	</param>
	<param>
		<name>Realtime Scheduling</name>
		<key>realtime_scheduling</key>
		<value></value>
		<type>enum</type>
		<hide>#if $generate_options().startswith('hb') then 'all' else ('none' if $realtime_scheduling() else 'part')#</hide>
		<option>
			<name>Off</name>
			<key></key>
		</option>
		<option>
			<name>On</name>
			<key>1</key>
		</option>
	</param>
	<param>
		<name>QSS Theme</name>
		<key>qt_qss_theme</key>
		<value></value>
		<type>file_open</type>
		<hide>#if $generate_options() == 'qt_gui' then ('none' if $qt_qss_theme() else 'part') else 'all'#</hide>
	</param>
	<param>
		<name>Thread-safe setters</name>
		<key>thread_safe_setters</key>
		<value></value>
		<type>enum</type>
		<hide>part</hide>
		<option>
			<name>Off</name>
			<key></key>
		</option>
		<option>
			<name>On</name>
			<key>1</key>
		</option>
		<tab>Advanced</tab>
	</param>
	<param>
		<name>Run Command</name>
		<key>run_command</key>
		<value>{python} -u {filename}</value>
		<type>string</type>
		<hide>#if $generate_options().startswith('hb') then 'all' else 'part'</hide>
		<tab>Advanced</tab>
	</param>
	<param>
		<name>Hier Block Source Path</name>
		<key>hier_block_src_path</key>
		<value>.:</value>
		<type>string</type>
		<hide>part</hide>
		<tab>Advanced</tab>
	</param>
	<check>not $window_size or len($window_size) == 2</check>
	<check>not $window_size or 300 &lt;= $(window_size)[0] &lt;= 4096</check>
	<check>not $window_size or 300 &lt;= $(window_size)[1] &lt;= 4096</check>
  <check>len($placement) == 4 or len($placement) == 2</check>
  <check>all(i &gt;= 0 for i in $(placement))</check>
  <doc>
The options block sets special parameters for the flow graph. \
Only one option block is allowed per flow graph.

Title, author, and description parameters are for identification purposes.

The window size controls the dimensions of the flow graph editor. \
The window size (width, height) must be between (300, 300) and (4096, 4096).

The generate options controls the type of code generated. \
Non-graphical flow graphs should avoid using graphical sinks or graphical variable controls.

In a graphical application, \
run can be controlled by a variable to start and stop the flowgraph at runtime.

The id of this block determines the name of the generated file and the name of the class. \
For example, an id of my_block will generate the file my_block.py and class my_block(gr....

The category parameter determines the placement of the block in the block selection window. \
The category only applies when creating hier blocks. \
To put hier blocks into the root category, enter / for the category.

The Max Number of Output is the maximum number of output items allowed for any block \
in the flowgraph; to disable this set the max_nouts equal to 0.\
Use this to adjust the maximum latency a flowgraph can exhibit.
	</doc>
</block><|MERGE_RESOLUTION|>--- conflicted
+++ resolved
@@ -145,21 +145,7 @@
 		<key>run</key>
 		<value>True</value>
 		<type>bool</type>
-<<<<<<< HEAD
-		<hide>#if $generate_options() == 'qt_gui' then ('part' if $run() else 'none') else 'all'#</hide>
-=======
-		<hide>
-#if $generate_options() in ('qt_gui', 'wx_gui', 'bokeh_gui')
-	#if $run()
-		part
-	#else
-		none
-	#end if
-#else
-	all
-#end if
-		</hide>
->>>>>>> c0f18d38
+		<hide>#if $generate_options() in ('qt_gui', 'bokeh_gui') then ('part' if $run() else 'none') else 'all'#</hide>
 		<option>
 			<name>Autostart</name>
 			<key>True</key>
