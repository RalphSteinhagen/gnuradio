/* -*- c++ -*- */
/*
 * Copyright 2010,2012,2018 Free Software Foundation, Inc.
 *
 * GNU Radio is free software; you can redistribute it and/or modify
 * it under the terms of the GNU General Public License as published by
 * the Free Software Foundation; either version 3, or (at your option)
 * any later version.
 *
 * GNU Radio is distributed in the hope that it will be useful,
 * but WITHOUT ANY WARRANTY; without even the implied warranty of
 * MERCHANTABILITY or FITNESS FOR A PARTICULAR PURPOSE.  See the
 * GNU General Public License for more details.
 *
 * You should have received a copy of the GNU General Public License
 * along with GNU Radio; see the file COPYING.  If not, write to
 * the Free Software Foundation, Inc., 51 Franklin Street,
 * Boston, MA 02110-1301, USA.
 */

// Calculate the taps for the CPM phase responses

#ifdef HAVE_CONFIG_H
#include "config.h"
#endif

#include <gnuradio/analog/cpm.h>
<<<<<<< HEAD
#include <cmath>
#include <cfloat>

=======
#include <gnuradio/math.h>

#include <cmath>
#include <cfloat>
//gives us erf on compilers without it
#include <boost/math/special_functions/erf.hpp>
namespace bm = boost::math;
>>>>>>> 886ce0f1

namespace gr {
  namespace analog {

<<<<<<< HEAD
#ifndef M_TWOPI
#  define M_TWOPI (2*M_PI)
#endif

    //! Normalised sinc function, sinc(x)=std::sin(pi*x)/pi*x
=======
    //! Normalised sinc function, sinc(x)=sin(pi*x)/pi*x
>>>>>>> 886ce0f1
    inline double
    sinc(double x)
    {
      if(x == 0) {
	return 1.0;
      }
<<<<<<< HEAD
      return std::sin(M_PI * x) / (M_PI * x);
=======
      return sin(GR_M_PI * x) / (GR_M_PI * x);
>>>>>>> 886ce0f1
    }


    //! Taps for L-RC CPM (Raised cosine of length L symbols)
    std::vector<float>
    generate_cpm_lrc_taps(unsigned samples_per_sym, unsigned L)
    {
      std::vector<float> taps(samples_per_sym * L, 1.0/L/samples_per_sym);
      for(unsigned i = 0; i < samples_per_sym * L; i++) {
<<<<<<< HEAD
	taps[i] *= 1 - std::cos(M_TWOPI * i / L / samples_per_sym);
=======
	taps[i] *= 1 - cos(GR_M_TWOPI * i / L / samples_per_sym);
>>>>>>> 886ce0f1
      }

      return taps;
    }


    /*! Taps for L-SRC CPM (Spectral raised cosine of length L symbols).
     *
     * L-SRC has a time-continuous phase response function of
     *
     * g(t) = 1/LT * sinc(2t/LT) * std::cos(beta * 2pi t / LT) / (1 - (4beta / LT * t)^2)
     *
     * which is the Fourier transform of a cos-rolloff function with rolloff
     * beta, and looks like a sinc-function, multiplied with a rolloff term.
     * We return the main lobe of the sinc, i.e., everything between the
     * zero crossings.
     * The time-discrete IR is thus
     *
     * g(k) = 1/Ls * sinc(2k/Ls) * std::cos(beta * pi k / Ls) / (1 - (4beta / Ls * k)^2)
     * where k = 0...Ls-1
     * and s = samples per symbol.
     */
    std::vector<float>
    generate_cpm_lsrc_taps(unsigned samples_per_sym, unsigned L, double beta)
    {
      double Ls = (double) L * samples_per_sym;
      std::vector<double> taps_d(L * samples_per_sym, 0.0);
      std::vector<float> taps(L * samples_per_sym, 0.0);

      double sum = 0;
      for(unsigned i = 0; i < samples_per_sym * L; i++) {
	double k =  i - Ls/2; // Causal to acausal

	taps_d[i] = 1.0 / Ls * sinc(2.0 * k / Ls);

	// For k = +/-Ls/4*beta, the rolloff term's cos-function becomes zero
	// and the whole thing converges to PI/4 (to prove this, use de
	// l'hopital's rule).
	if(fabs(fabs(k) - Ls/4/beta) < 2*DBL_EPSILON) {
	  taps_d[i] *= GR_M_PI_4;
	}
	else {
	  double tmp = 4.0 * beta * k / Ls;
<<<<<<< HEAD
	  taps_d[i] *= std::cos(beta * M_TWOPI * k / Ls) / (1 - tmp * tmp);
=======
	  taps_d[i] *= cos(beta * GR_M_TWOPI * k / Ls) / (1 - tmp * tmp);
>>>>>>> 886ce0f1
	}
	sum += taps_d[i];
      }

      for(unsigned i = 0; i < samples_per_sym * L; i++) {
	taps[i] = (float) taps_d[i] / sum;
      }

      return taps;
    }

    //! Taps for L-REC CPM (Rectangular pulse shape of length L symbols)
    std::vector<float>
    generate_cpm_lrec_taps(unsigned samples_per_sym, unsigned L)
    {
      return std::vector<float>(samples_per_sym * L, 1.0/L/samples_per_sym);
    }

    //! Helper function for TFM
    double tfm_g0(double k, double sps)
    {
      if(fabs(k) < 2 * DBL_EPSILON) {
	return 1.145393004159143; // 1 + pi^2/48 / sqrt(2)
      }

      const double pi2_24 = 0.411233516712057; // pi^2/24
<<<<<<< HEAD
      double f = M_PI * k / sps;
      return sinc(k/sps) - pi2_24 * (2 * std::sin(f) - 2*f*std::cos(f) - f*f*std::sin(f)) / (f*f*f);
=======
      double f = GR_M_PI * k / sps;
      return sinc(k/sps) - pi2_24 * (2 * sin(f) - 2*f*cos(f) - f*f*sin(f)) / (f*f*f);
>>>>>>> 886ce0f1
    }

    //! Taps for TFM CPM (Tamed frequency modulation)
    //
    // See [2, Chapter 2.7.2].
    //
    // [2]: Anderson, Aulin and Sundberg; Digital Phase Modulation
    std::vector<float>
    generate_cpm_tfm_taps(unsigned sps, unsigned L)
    {
      unsigned causal_shift = sps * L / 2;
      std::vector<double> taps_d(sps * L, 0.0);
      std::vector<float> taps(sps * L, 0.0);

      double sum = 0;
      for(unsigned i = 0; i < sps * L; i++) {
	double k = (double)(((int)i) - ((int)causal_shift)); // Causal to acausal

	taps_d[i] = tfm_g0(k - sps, sps) +
	  2 * tfm_g0(k,       sps) +
	  tfm_g0(k + sps, sps);
	sum += taps_d[i];
      }

      for(unsigned i = 0; i < sps * L; i++) {
	taps[i] = (float) taps_d[i] / sum;
      }

      return taps;
    }

    //! Taps for Gaussian CPM. Phase response is truncated after \p L symbols.
    //  \p bt sets the 3dB-time-bandwidth product.
    //
    // Note: for h = 0.5, this is the phase response for GMSK.
    //
    // This C99-compatible formula for the taps is taken straight
    // from [1, Chapter 9.2.3].
    // A version in Q-notation can be found in [2, Chapter 2.7.2].
    //
    // [1]: Karl-Dirk Kammeyer; Nachrichtenübertragung, 4th Edition.
    // [2]: Anderson, Aulin and Sundberg; Digital Phase Modulation
    //
    std::vector<float>
    generate_cpm_gaussian_taps(unsigned samples_per_sym, unsigned L, double bt)
    {
      double Ls = (double) L * samples_per_sym;
      std::vector<double> taps_d(L * samples_per_sym, 0.0);
      std::vector<float> taps(L * samples_per_sym, 0.0);

      // alpha = sqrt(2/ln(2)) * pi * BT
      double alpha = 5.336446256636997 * bt;
      for(unsigned i = 0; i < samples_per_sym * L; i++) {
	double k =  i - Ls/2; // Causal to acausal
  taps_d[i] = (std::erf(alpha * (k / samples_per_sym + 0.5)) -
               std::erf(alpha * (k / samples_per_sym - 0.5)))
	  * 0.5 / samples_per_sym;
	taps[i] = (float) taps_d[i];
      }

      return taps;
    }

    std::vector<float>
    cpm::phase_response(cpm_type type, unsigned samples_per_sym, unsigned L, double beta)
    {
      switch(type) {
      case LRC:
	return generate_cpm_lrc_taps(samples_per_sym, L);

      case LSRC:
	return generate_cpm_lsrc_taps(samples_per_sym, L, beta);

      case LREC:
	return generate_cpm_lrec_taps(samples_per_sym, L);

      case TFM:
	return generate_cpm_tfm_taps(samples_per_sym, L);

      case GAUSSIAN:
	return generate_cpm_gaussian_taps(samples_per_sym, L, beta);

      default:
	return generate_cpm_lrec_taps(samples_per_sym, 1);
      }
    }

  } // namespace analog
} // namespace gr
<|MERGE_RESOLUTION|>--- conflicted
+++ resolved
@@ -1,6 +1,6 @@
 /* -*- c++ -*- */
 /*
- * Copyright 2010,2012,2018 Free Software Foundation, Inc.
+ * Copyright 2010,2012 Free Software Foundation, Inc.
  *
  * GNU Radio is free software; you can redistribute it and/or modify
  * it under the terms of the GNU General Public License as published by
@@ -25,43 +25,22 @@
 #endif
 
 #include <gnuradio/analog/cpm.h>
-<<<<<<< HEAD
+#include <gnuradio/math.h>
+
 #include <cmath>
 #include <cfloat>
 
-=======
-#include <gnuradio/math.h>
-
-#include <cmath>
-#include <cfloat>
-//gives us erf on compilers without it
-#include <boost/math/special_functions/erf.hpp>
-namespace bm = boost::math;
->>>>>>> 886ce0f1
-
 namespace gr {
   namespace analog {
 
-<<<<<<< HEAD
-#ifndef M_TWOPI
-#  define M_TWOPI (2*M_PI)
-#endif
-
     //! Normalised sinc function, sinc(x)=std::sin(pi*x)/pi*x
-=======
-    //! Normalised sinc function, sinc(x)=sin(pi*x)/pi*x
->>>>>>> 886ce0f1
     inline double
     sinc(double x)
     {
       if(x == 0) {
 	return 1.0;
       }
-<<<<<<< HEAD
-      return std::sin(M_PI * x) / (M_PI * x);
-=======
-      return sin(GR_M_PI * x) / (GR_M_PI * x);
->>>>>>> 886ce0f1
+      return std::sin(GR_M_PI * x) / (GR_M_PI * x);
     }
 
 
@@ -71,11 +50,7 @@
     {
       std::vector<float> taps(samples_per_sym * L, 1.0/L/samples_per_sym);
       for(unsigned i = 0; i < samples_per_sym * L; i++) {
-<<<<<<< HEAD
-	taps[i] *= 1 - std::cos(M_TWOPI * i / L / samples_per_sym);
-=======
-	taps[i] *= 1 - cos(GR_M_TWOPI * i / L / samples_per_sym);
->>>>>>> 886ce0f1
+	taps[i] *= 1 - std::cos(GR_M_TWOPI * i / L / samples_per_sym);
       }
 
       return taps;
@@ -115,15 +90,11 @@
 	// and the whole thing converges to PI/4 (to prove this, use de
 	// l'hopital's rule).
 	if(fabs(fabs(k) - Ls/4/beta) < 2*DBL_EPSILON) {
-	  taps_d[i] *= GR_M_PI_4;
+	  taps_d[i] *= M_PI_4;
 	}
 	else {
 	  double tmp = 4.0 * beta * k / Ls;
-<<<<<<< HEAD
-	  taps_d[i] *= std::cos(beta * M_TWOPI * k / Ls) / (1 - tmp * tmp);
-=======
-	  taps_d[i] *= cos(beta * GR_M_TWOPI * k / Ls) / (1 - tmp * tmp);
->>>>>>> 886ce0f1
+	  taps_d[i] *= std::cos(beta * GR_M_TWOPI * k / Ls) / (1 - tmp * tmp);
 	}
 	sum += taps_d[i];
       }
@@ -150,13 +121,8 @@
       }
 
       const double pi2_24 = 0.411233516712057; // pi^2/24
-<<<<<<< HEAD
-      double f = M_PI * k / sps;
+      double f = GR_M_PI * k / sps;
       return sinc(k/sps) - pi2_24 * (2 * std::sin(f) - 2*f*std::cos(f) - f*f*std::sin(f)) / (f*f*f);
-=======
-      double f = GR_M_PI * k / sps;
-      return sinc(k/sps) - pi2_24 * (2 * sin(f) - 2*f*cos(f) - f*f*sin(f)) / (f*f*f);
->>>>>>> 886ce0f1
     }
 
     //! Taps for TFM CPM (Tamed frequency modulation)
