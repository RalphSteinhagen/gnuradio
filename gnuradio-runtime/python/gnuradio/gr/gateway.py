--- conflicted
+++ resolved
@@ -145,22 +145,9 @@
 
     def __init__(self, name, in_sig, out_sig, work_type, factor):
 
-<<<<<<< HEAD
         # Normalize the many Python ways of saying 'nothing' to '()'
         in_sig = in_sig or ()
         out_sig = out_sig or ()
-=======
-        #ensure that the sigs are iterable dtypes
-        def sig_to_dtype_sig(sig):
-            if sig is None: sig = ()
-            return list(map(numpy.dtype, sig))
-        self.__in_sig = sig_to_dtype_sig(in_sig)
-        self.__out_sig = sig_to_dtype_sig(out_sig)
-
-        #cache the ranges to iterate when dispatching work
-        self.__in_indexes = list(range(len(self.__in_sig)))
-        self.__out_indexes = list(range(len(self.__out_sig)))
->>>>>>> 5ad935c3
 
         # Backward compatibility: array of type strings -> py_io_signature
         if type(in_sig) is py_io_signature:
