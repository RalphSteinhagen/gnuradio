--- conflicted
+++ resolved
@@ -39,11 +39,7 @@
     Boost_FOUND
     ENABLE_VOLK
     PYTHONINTERP_FOUND
-<<<<<<< HEAD
     MPLIB_FOUND
-=======
-    LOG4CPP_FOUND
->>>>>>> 5ad935c3
 )
 
 GR_SET_GLOBAL(GNURADIO_RUNTIME_INCLUDE_DIRS
