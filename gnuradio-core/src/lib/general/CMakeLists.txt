--- conflicted
+++ resolved
@@ -167,11 +167,7 @@
     gr_add_ff
     gr_align_on_samplenumbers_ss
     gr_bin_statistics_f
-<<<<<<< HEAD
-=======
     gr_block_gateway
-    gr_bytes_to_syms
->>>>>>> 61b99449
     gr_char_to_float
     gr_char_to_short
     gr_check_counting_s
