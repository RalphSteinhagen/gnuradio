--- conflicted
+++ resolved
@@ -30,13 +30,8 @@
 class gr_pll_refout_cc;
 typedef boost::shared_ptr<gr_pll_refout_cc> gr_pll_refout_cc_sptr;
 
-<<<<<<< HEAD
-GR_CORE_API gr_pll_refout_cc_sptr gr_make_pll_refout_cc (float alpha, float beta,
-					       float max_freq, float min_freq);
-=======
-gr_pll_refout_cc_sptr gr_make_pll_refout_cc (float loop_bw,
+GR_CORE_API gr_pll_refout_cc_sptr gr_make_pll_refout_cc (float loop_bw,
 					     float max_freq, float min_freq);
->>>>>>> ed564be6
 /*!
  * \brief Implements a PLL which locks to the input frequency and outputs a carrier
  * \ingroup sync_blk
@@ -52,17 +47,10 @@
  * and beta is the frequency gain (second order, units of radians per sample per radian)
  * \sa gr_pll_freqdet_cf, gr_pll_carriertracking_cc
  */
-<<<<<<< HEAD
-class GR_CORE_API gr_pll_refout_cc : public gr_sync_block
+class GR_CORE_API gr_pll_refout_cc : public gr_sync_block, public gri_control_loop
 {
-  friend GR_CORE_API gr_pll_refout_cc_sptr gr_make_pll_refout_cc (float alpha, float beta,
-							float max_freq, float min_freq);
-=======
-class gr_pll_refout_cc : public gr_sync_block, public gri_control_loop
-{
-  friend gr_pll_refout_cc_sptr gr_make_pll_refout_cc (float loop_bw,
+  friend GR_CORE_API gr_pll_refout_cc_sptr gr_make_pll_refout_cc (float loop_bw,
 						      float max_freq, float min_freq);
->>>>>>> ed564be6
 
   gr_pll_refout_cc (float loop_bw, float max_freq, float min_freq);
 
