/* -*- c++ -*- */
/*
 * Copyright 2012 Free Software Foundation, Inc.
 *
 * This file is part of GNU Radio
 *
 * GNU Radio is free software; you can redistribute it and/or modify
 * it under the terms of the GNU General Public License as published by
 * the Free Software Foundation; either version 3, or (at your option)
 * any later version.
 *
 * GNU Radio is distributed in the hope that it will be useful,
 * but WITHOUT ANY WARRANTY; without even the implied warranty of
 * MERCHANTABILITY or FITNESS FOR A PARTICULAR PURPOSE.  See the
 * GNU General Public License for more details.
 *
 * You should have received a copy of the GNU General Public License
 * along with GNU Radio; see the file COPYING.  If not, write to
 * the Free Software Foundation, Inc., 51 Franklin Street,
 * Boston, MA 02110-1301, USA.
 */

#ifdef HAVE_CONFIG_H
#include "config.h"
#endif

#include <gr_tagged_stream_to_pdu.h>
#include <gr_io_signature.h>
#include <cstdio>
#include <errno.h>
#include <sys/types.h>
#include <sys/stat.h>
#include <fcntl.h>
#include <stdexcept>
#include <string.h>

// public constructor that returns a shared_ptr

gr_tagged_stream_to_pdu_sptr
gr_make_tagged_stream_to_pdu(gr_pdu_vector_type t)
{
  return gnuradio::get_initial_sptr(new gr_tagged_stream_to_pdu(t));
}

gr_tagged_stream_to_pdu::gr_tagged_stream_to_pdu (gr_pdu_vector_type t)
  : gr_sync_block("tagged_stream_to_pdu",
		  gr_make_io_signature(1, 1, gr_pdu_itemsize(t)),
		  gr_make_io_signature(0, 0, 0)),
    d_vectortype(t), d_itemsize(gr_pdu_itemsize(t)), d_inpdu(false),
    d_pdu_meta(pmt::PMT_NIL), d_pdu_vector(pmt::PMT_NIL)
{
  message_port_register_out(PDU_PORT_ID);
}

gr_tagged_stream_to_pdu::~gr_tagged_stream_to_pdu()
{
  printf("destructor running\n");
}

int
gr_tagged_stream_to_pdu::work(int noutput_items,
			      gr_vector_const_void_star &input_items,
			      gr_vector_void_star &output_items)
{
  const uint8_t *in = (const uint8_t*) input_items[0];
  uint64_t abs_N = nitems_read(0);

  // if we are not in a pdu already, start a new one 
  if(!d_inpdu){
    get_tags_in_range(d_tags, 0, abs_N, abs_N+1);
    bool found_length_tag(false);
    for(d_tags_itr = d_tags.begin(); (d_tags_itr != d_tags.end()) && (!found_length_tag); d_tags_itr++){
<<<<<<< HEAD
      if( pmt::equal( (*d_tags_itr).key, pdu_length_tag ) ){
=======
      if( pmt::pmt_equal( (*d_tags_itr).key, PDU_LENGTH_TAG ) ){
>>>>>>> c4edfc69
          if( (*d_tags_itr).offset != abs_N ){
              throw std::runtime_error("expected next pdu length tag on a different item...");
              }
              found_length_tag = true;
              d_pdu_length = pmt::to_long( (*d_tags_itr).value );
              d_pdu_remain = d_pdu_length;
              d_pdu_meta = pmt::make_dict();
              break;
          } // if have length tag
      } // iter over tags
    if(!found_length_tag){
        throw std::runtime_error("tagged stream does not contain a pdu_length tag!");
    }
  }

  size_t ncopy = std::min((size_t)noutput_items, d_pdu_remain);

  // copy any tags in this range into our meta object
  get_tags_in_range(d_tags, 0, abs_N, abs_N+ncopy);
  for(d_tags_itr = d_tags.begin(); d_tags_itr != d_tags.end(); d_tags_itr++){
<<<<<<< HEAD
    if( ! equal( (*d_tags_itr).key, pdu_length_tag ) ){
        d_pdu_meta = dict_add(d_pdu_meta, (*d_tags_itr).key, (*d_tags_itr).value);
=======
    if( ! pmt_equal( (*d_tags_itr).key, PDU_LENGTH_TAG ) ){
        d_pdu_meta = pmt_dict_add(d_pdu_meta, (*d_tags_itr).key, (*d_tags_itr).value);
>>>>>>> c4edfc69
        }
    }

  // copy samples for this vector into either a pmt or our save buffer
  if(ncopy == d_pdu_remain){ // we will send this pdu
    if(d_save.size() == 0){
        d_pdu_vector = gr_pdu_make_vector(d_vectortype, in, ncopy);
        send_message();
      } else {
        size_t oldsize = d_save.size();
        d_save.resize((oldsize + ncopy)*d_itemsize, 0);
        memcpy( &d_save[oldsize*d_itemsize], in, ncopy*d_itemsize );
        d_pdu_vector = gr_pdu_make_vector(d_vectortype, &d_save[0], d_pdu_length);
        send_message();
        d_save.clear();
        }
    } else {
        d_inpdu = true;
        size_t oldsize = d_save.size();
        d_save.resize( (oldsize+ncopy)*d_itemsize );
        memcpy( &d_save[oldsize*d_itemsize], in, ncopy*d_itemsize );
        d_pdu_remain -= ncopy;
    }

  return ncopy;
}

void gr_tagged_stream_to_pdu::send_message(){

    if(pmt::length(d_pdu_vector) != d_pdu_length){
        throw std::runtime_error("msg length not correct");
    }

<<<<<<< HEAD
    pmt::pmt_t msg = pmt::cons( d_pdu_meta, d_pdu_vector );
    message_port_pub( pdu_port_id, msg );
=======
    pmt::pmt_t msg = pmt::pmt_cons( d_pdu_meta, d_pdu_vector );
    message_port_pub( PDU_PORT_ID, msg );
>>>>>>> c4edfc69

    d_pdu_meta = pmt::PMT_NIL;
    d_pdu_vector = pmt::PMT_NIL;
    d_pdu_length = 0;
    d_pdu_remain = 0;
    d_inpdu = false;
}<|MERGE_RESOLUTION|>--- conflicted
+++ resolved
@@ -70,11 +70,7 @@
     get_tags_in_range(d_tags, 0, abs_N, abs_N+1);
     bool found_length_tag(false);
     for(d_tags_itr = d_tags.begin(); (d_tags_itr != d_tags.end()) && (!found_length_tag); d_tags_itr++){
-<<<<<<< HEAD
-      if( pmt::equal( (*d_tags_itr).key, pdu_length_tag ) ){
-=======
-      if( pmt::pmt_equal( (*d_tags_itr).key, PDU_LENGTH_TAG ) ){
->>>>>>> c4edfc69
+      if( pmt::equal( (*d_tags_itr).key, PDU_LENGTH_TAG ) ){
           if( (*d_tags_itr).offset != abs_N ){
               throw std::runtime_error("expected next pdu length tag on a different item...");
               }
@@ -95,13 +91,8 @@
   // copy any tags in this range into our meta object
   get_tags_in_range(d_tags, 0, abs_N, abs_N+ncopy);
   for(d_tags_itr = d_tags.begin(); d_tags_itr != d_tags.end(); d_tags_itr++){
-<<<<<<< HEAD
-    if( ! equal( (*d_tags_itr).key, pdu_length_tag ) ){
+    if( ! equal( (*d_tags_itr).key, PDU_LENGTH_TAG ) ){
         d_pdu_meta = dict_add(d_pdu_meta, (*d_tags_itr).key, (*d_tags_itr).value);
-=======
-    if( ! pmt_equal( (*d_tags_itr).key, PDU_LENGTH_TAG ) ){
-        d_pdu_meta = pmt_dict_add(d_pdu_meta, (*d_tags_itr).key, (*d_tags_itr).value);
->>>>>>> c4edfc69
         }
     }
 
@@ -135,13 +126,8 @@
         throw std::runtime_error("msg length not correct");
     }
 
-<<<<<<< HEAD
     pmt::pmt_t msg = pmt::cons( d_pdu_meta, d_pdu_vector );
-    message_port_pub( pdu_port_id, msg );
-=======
-    pmt::pmt_t msg = pmt::pmt_cons( d_pdu_meta, d_pdu_vector );
     message_port_pub( PDU_PORT_ID, msg );
->>>>>>> c4edfc69
 
     d_pdu_meta = pmt::PMT_NIL;
     d_pdu_vector = pmt::PMT_NIL;
