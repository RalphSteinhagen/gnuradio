--- conflicted
+++ resolved
@@ -43,17 +43,6 @@
 file(GLOB py_qa_test_files "qa_*.py")
 foreach(py_qa_test_file ${py_qa_test_files})
     get_filename_component(py_qa_test_name ${py_qa_test_file} NAME_WE)
-<<<<<<< HEAD
-    set(GR_TEST_PYTHON_DIRS
-        ${CMAKE_SOURCE_DIR}/gruel/src/python
-        ${CMAKE_BINARY_DIR}/gruel/src/swig
-        ${CMAKE_BINARY_DIR}/gnuradio-core/src/python
-        ${CMAKE_BINARY_DIR}/gnuradio-core/src/python/ctrlport
-        ${CMAKE_BINARY_DIR}/gnuradio-core/src/lib/swig
-    )
-    set(GR_TEST_TARGET_DEPS volk gruel gnuradio-core)
-=======
->>>>>>> 45657c97
     GR_ADD_TEST(${py_qa_test_name} ${PYTHON_EXECUTABLE} ${PYTHON_DASH_B} ${py_qa_test_file})
 endforeach(py_qa_test_file)
 endif(ENABLE_TESTING)